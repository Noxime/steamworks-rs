--- conflicted
+++ resolved
@@ -1,15 +1,9 @@
 use super::*;
 use std::ptr::NonNull;
 
-<<<<<<< HEAD
-pub struct RemotePlay<Manager> {
+pub struct RemotePlay {
     pub(crate) rp: NonNull<sys::ISteamRemotePlay>,
-    pub(crate) inner: Arc<Inner<Manager>>,
-=======
-pub struct RemotePlay {
-    pub(crate) rp: *mut sys::ISteamRemotePlay,
     pub(crate) inner: Arc<Inner>,
->>>>>>> 7c50e200
 }
 
 impl Clone for RemotePlay {
