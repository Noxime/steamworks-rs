use crate::networking_sockets::NetConnection;
use crate::networking_types::{
    AppNetConnectionEnd, NetConnectionEnd, NetConnectionStatusChanged, NetworkingConnectionState,
};
use crate::{register_callback, CallbackHandle, Inner};
use std::ptr::NonNull;
use std::sync::{Arc, Weak};
use steamworks_sys as sys;
use sys::ISteamNetworkingSockets;

/// All independent connections (to a remote host) and listening sockets share the same Callback for
/// `NetConnectionStatusChangedCallback`. This function either returns the existing handle, or creates a new
/// handler.
<<<<<<< HEAD
pub(crate) fn get_or_create_connection_callback<Manager: 'static>(
    inner: Arc<Inner<Manager>>,
    sockets: NonNull<ISteamNetworkingSockets>,
) -> Arc<CallbackHandle<Manager>> {
=======
pub(crate) fn get_or_create_connection_callback(
    inner: Arc<Inner>,
    sockets: *mut ISteamNetworkingSockets,
) -> Arc<CallbackHandle> {
>>>>>>> 7c50e200
    let mut network_socket_data = inner.networking_sockets_data.lock().unwrap();
    if let Some(callback) = network_socket_data.connection_callback.upgrade() {
        callback
    } else {
        let handler = ConnectionCallbackHandler {
            inner: Arc::downgrade(&inner),
            sockets,
        };
        let callback = unsafe {
            register_callback(&inner, move |event: NetConnectionStatusChanged| {
                handler.callback(event);
            })
        };

        let callback = Arc::new(callback);
        network_socket_data.connection_callback = Arc::downgrade(&callback);
        callback
    }
}

<<<<<<< HEAD
pub(crate) struct ConnectionCallbackHandler<Manager> {
    inner: Weak<Inner<Manager>>,
    sockets: NonNull<ISteamNetworkingSockets>,
=======
pub(crate) struct ConnectionCallbackHandler {
    inner: Weak<Inner>,
    sockets: *mut ISteamNetworkingSockets,
>>>>>>> 7c50e200
}

unsafe impl Send for ConnectionCallbackHandler {}
unsafe impl Sync for ConnectionCallbackHandler {}

impl ConnectionCallbackHandler {
    pub(crate) fn callback(&self, event: NetConnectionStatusChanged) {
        if let Some(socket) = event.connection_info.listen_socket() {
            self.listen_socket_callback(socket, event);
        } else {
            self.independent_connection_callback(event);
        }
    }

    fn listen_socket_callback(
        &self,
        socket_handle: sys::HSteamListenSocket,
        event: NetConnectionStatusChanged,
    ) {
        if let Some(inner) = self.inner.upgrade() {
            let data = inner.networking_sockets_data.lock().unwrap();
            if let Some((socket, sender)) = data
                .sockets
                .get(&socket_handle)
                .and_then(|(socket, sender)| socket.upgrade().map(|socket| (socket, sender)))
            {
                let connection_handle = event.connection;
                let state = event.connection_info.state().expect("invalid state");
                if let Ok(event) = event.into_listen_socket_event(socket) {
                    if let Err(_err) = sender.send(event) {
                        // If the main socket was dropped, but the inner socket still exists, reject all new connections,
                        // as there's no way to accept them.
                        if let NetworkingConnectionState::Connecting = state {
                            self.reject_connection(connection_handle);
                        }
                    }
                } else {
                    // Ignore events that couldn't be converted
                }
            }
        }
    }

    fn reject_connection(&self, connection_handle: sys::HSteamNetConnection) {
        if let Some(inner) = self.inner.upgrade() {
            NetConnection::new_internal(connection_handle, self.sockets, inner.clone()).close(
                NetConnectionEnd::App(AppNetConnectionEnd::generic_normal()).into(),
                Some("no new connections will be accepted"),
                false,
            );
        }
    }

    fn independent_connection_callback(&self, _event: NetConnectionStatusChanged) {
        // TODO: Handle event for independent connections
    }
}<|MERGE_RESOLUTION|>--- conflicted
+++ resolved
@@ -11,17 +11,10 @@
 /// All independent connections (to a remote host) and listening sockets share the same Callback for
 /// `NetConnectionStatusChangedCallback`. This function either returns the existing handle, or creates a new
 /// handler.
-<<<<<<< HEAD
-pub(crate) fn get_or_create_connection_callback<Manager: 'static>(
-    inner: Arc<Inner<Manager>>,
-    sockets: NonNull<ISteamNetworkingSockets>,
-) -> Arc<CallbackHandle<Manager>> {
-=======
 pub(crate) fn get_or_create_connection_callback(
     inner: Arc<Inner>,
-    sockets: *mut ISteamNetworkingSockets,
+    sockets: NonNull<ISteamNetworkingSockets>,
 ) -> Arc<CallbackHandle> {
->>>>>>> 7c50e200
     let mut network_socket_data = inner.networking_sockets_data.lock().unwrap();
     if let Some(callback) = network_socket_data.connection_callback.upgrade() {
         callback
@@ -42,15 +35,9 @@
     }
 }
 
-<<<<<<< HEAD
-pub(crate) struct ConnectionCallbackHandler<Manager> {
-    inner: Weak<Inner<Manager>>,
-    sockets: NonNull<ISteamNetworkingSockets>,
-=======
 pub(crate) struct ConnectionCallbackHandler {
     inner: Weak<Inner>,
-    sockets: *mut ISteamNetworkingSockets,
->>>>>>> 7c50e200
+    sockets: NonNull<ISteamNetworkingSockets>,
 }
 
 unsafe impl Send for ConnectionCallbackHandler {}
