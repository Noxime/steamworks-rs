use std::ptr::NonNull;
use sys::InputHandle_t;

use super::*;

/// Access to the steam input interface
<<<<<<< HEAD
pub struct Input<Manager> {
    pub(crate) input: NonNull<sys::ISteamInput>,
    pub(crate) _inner: Arc<Inner<Manager>>,
=======
pub struct Input {
    pub(crate) input: *mut sys::ISteamInput,
    pub(crate) _inner: Arc<Inner>,
>>>>>>> 7c50e200
}

pub enum InputType {
    Unknown,
    SteamController,
    XBox360Controller,
    XBoxOneController,
    GenericGamepad,
    PS4Controller,
    AppleMFiController,
    AndroidController,
    SwitchJoyConPair,
    SwitchJoyConSingle,
    SwitchProController,
    MobileTouch,
    PS3Controller,
    PS5Controller,
    SteamDeckController,
}

impl Input {
    /// Init must be called when starting use of this interface.
    /// if explicitly_call_run_frame is called then you will need to manually call RunFrame
    /// each frame, otherwise Steam Input will updated when SteamAPI_RunCallbacks() is called
    pub fn init(&self, explicitly_call_run_frame: bool) -> bool {
        unsafe { sys::SteamAPI_ISteamInput_Init(self.input.as_ptr(), explicitly_call_run_frame) }
    }

    /// Synchronize API state with the latest Steam Input action data available. This
    /// is performed automatically by SteamAPI_RunCallbacks, but for the absolute lowest
    /// possible latency, you call this directly before reading controller state.
    /// Note: This must be called from somewhere before GetConnectedControllers will
    /// return any handles
    pub fn run_frame(&self) {
        unsafe { sys::SteamAPI_ISteamInput_RunFrame(self.input.as_ptr(), false) }
    }

    /// Returns a list of the currently connected controllers
    pub fn get_connected_controllers(&self) -> Vec<sys::InputHandle_t> {
        let mut handles = vec![0_u64; sys::STEAM_INPUT_MAX_COUNT as usize];
        let quantity = self.get_connected_controllers_slice(&mut handles);
        handles.shrink_to(quantity);
        handles
    }

    /// Returns a list of the currently connected controllers without allocating, and the count
    pub fn get_connected_controllers_slice(
        &self,
        mut controllers: impl AsMut<[InputHandle_t]>,
    ) -> usize {
        let handles = controllers.as_mut();
        assert!(handles.len() >= sys::STEAM_INPUT_MAX_COUNT as usize);
        unsafe {
            return sys::SteamAPI_ISteamInput_GetConnectedControllers(
                self.input.as_ptr(),
                handles.as_mut_ptr(),
            ) as usize;
        }
    }

    /// Allows to load a specific Action Manifest File localy
    pub fn set_input_action_manifest_file_path(&self, path: &str) -> bool {
        let path = CString::new(path).unwrap();
        unsafe {
            sys::SteamAPI_ISteamInput_SetInputActionManifestFilePath(
                self.input.as_ptr(),
                path.as_ptr(),
            )
        }
    }

    /// Returns the associated ControllerActionSet handle for the specified controller,
    pub fn get_action_set_handle(&self, action_set_name: &str) -> sys::InputActionSetHandle_t {
        let name = CString::new(action_set_name).unwrap();
        unsafe { sys::SteamAPI_ISteamInput_GetActionSetHandle(self.input.as_ptr(), name.as_ptr()) }
    }

    /// Returns the input type for a controler
    pub fn get_input_type_for_handle(&self, input_handle: sys::InputHandle_t) -> InputType {
        let input_type: sys::ESteamInputType = unsafe {
            sys::SteamAPI_ISteamInput_GetInputTypeForHandle(self.input.as_ptr(), input_handle)
        };

        match input_type {
            sys::ESteamInputType::k_ESteamInputType_SteamController => InputType::SteamController,
            sys::ESteamInputType::k_ESteamInputType_GenericGamepad => InputType::GenericGamepad,
            sys::ESteamInputType::k_ESteamInputType_PS4Controller => InputType::PS4Controller,
            sys::ESteamInputType::k_ESteamInputType_SwitchJoyConPair => InputType::SwitchJoyConPair,
            sys::ESteamInputType::k_ESteamInputType_MobileTouch => InputType::MobileTouch,
            sys::ESteamInputType::k_ESteamInputType_PS3Controller => InputType::PS3Controller,
            sys::ESteamInputType::k_ESteamInputType_PS5Controller => InputType::PS5Controller,
            sys::ESteamInputType::k_ESteamInputType_XBox360Controller => {
                InputType::XBox360Controller
            }
            sys::ESteamInputType::k_ESteamInputType_XBoxOneController => {
                InputType::XBoxOneController
            }
            sys::ESteamInputType::k_ESteamInputType_AppleMFiController => {
                InputType::AppleMFiController
            }
            sys::ESteamInputType::k_ESteamInputType_AndroidController => {
                InputType::AndroidController
            }
            sys::ESteamInputType::k_ESteamInputType_SwitchJoyConSingle => {
                InputType::SwitchJoyConSingle
            }
            sys::ESteamInputType::k_ESteamInputType_SwitchProController => {
                InputType::SwitchProController
            }
            sys::ESteamInputType::k_ESteamInputType_SteamDeckController => {
                InputType::SteamDeckController
            }
            _ => InputType::Unknown,
        }
    }

    /// Returns the glyph for an input action
    pub fn get_glyph_for_action_origin(&self, action_origin: sys::EInputActionOrigin) -> String {
        unsafe {
            let glyph_path = sys::SteamAPI_ISteamInput_GetGlyphForActionOrigin_Legacy(
                self.input.as_ptr(),
                action_origin,
            );
            lossy_string_from_cstr(glyph_path)
        }
    }

    /// Returns the name of an input action
    pub fn get_string_for_action_origin(&self, action_origin: sys::EInputActionOrigin) -> String {
        unsafe {
            let name_path = sys::SteamAPI_ISteamInput_GetStringForActionOrigin(
                self.input.as_ptr(),
                action_origin,
            );
            lossy_string_from_cstr(name_path)
        }
    }

    /// Reconfigure the controller to use the specified action set
    /// This is cheap, and can be safely called repeatedly.
    pub fn activate_action_set_handle(
        &self,
        input_handle: sys::InputHandle_t,
        action_set_handle: sys::InputActionSetHandle_t,
    ) {
        unsafe {
            sys::SteamAPI_ISteamInput_ActivateActionSet(
                self.input.as_ptr(),
                input_handle,
                action_set_handle,
            )
        }
    }

    /// Get the handle of the specified Digital action.
    pub fn get_digital_action_handle(&self, action_name: &str) -> sys::InputDigitalActionHandle_t {
        let name = CString::new(action_name).unwrap();
        unsafe {
            sys::SteamAPI_ISteamInput_GetDigitalActionHandle(self.input.as_ptr(), name.as_ptr())
        }
    }

    /// Get the handle of the specified Analog action.
    pub fn get_analog_action_handle(&self, action_name: &str) -> sys::InputAnalogActionHandle_t {
        let name = CString::new(action_name).unwrap();
        unsafe {
            sys::SteamAPI_ISteamInput_GetAnalogActionHandle(self.input.as_ptr(), name.as_ptr())
        }
    }

    /// Returns the current state of the supplied digital game action.
    pub fn get_digital_action_data(
        &self,
        input_handle: sys::InputHandle_t,
        action_handle: sys::InputDigitalActionHandle_t,
    ) -> sys::InputDigitalActionData_t {
        unsafe {
            sys::SteamAPI_ISteamInput_GetDigitalActionData(
                self.input.as_ptr(),
                input_handle,
                action_handle,
            )
        }
    }

    /// Returns the current state of the supplied analog game action.
    pub fn get_analog_action_data(
        &self,
        input_handle: sys::InputHandle_t,
        action_handle: sys::InputAnalogActionHandle_t,
    ) -> sys::InputAnalogActionData_t {
        unsafe {
            sys::SteamAPI_ISteamInput_GetAnalogActionData(
                self.input.as_ptr(),
                input_handle,
                action_handle,
            )
        }
    }

    /// Get the origin(s) for a digital action within an action set.
    pub fn get_digital_action_origins(
        &self,
        input_handle: sys::InputHandle_t,
        action_set_handle: sys::InputActionSetHandle_t,
        digital_action_handle: sys::InputDigitalActionHandle_t,
    ) -> Vec<sys::EInputActionOrigin> {
        let mut origins = Vec::with_capacity(sys::STEAM_INPUT_MAX_ORIGINS as usize);
        unsafe {
            let len = sys::SteamAPI_ISteamInput_GetDigitalActionOrigins(
                self.input.as_ptr(),
                input_handle,
                action_set_handle,
                digital_action_handle,
                origins.as_mut_ptr(),
            );
            origins.set_len(len as usize);
            origins
        }
    }

    /// Get the origin(s) for an analog action within an action set.
    pub fn get_analog_action_origins(
        &self,
        input_handle: sys::InputHandle_t,
        action_set_handle: sys::InputActionSetHandle_t,
        analog_action_handle: sys::InputAnalogActionHandle_t,
    ) -> Vec<sys::EInputActionOrigin> {
        let mut origins = Vec::with_capacity(sys::STEAM_INPUT_MAX_ORIGINS as usize);
        unsafe {
            let len = sys::SteamAPI_ISteamInput_GetAnalogActionOrigins(
                self.input.as_ptr(),
                input_handle,
                action_set_handle,
                analog_action_handle,
                origins.as_mut_ptr(),
            );
            origins.set_len(len as usize);
            origins
        }
    }

    pub fn get_motion_data(&self, input_handle: sys::InputHandle_t) -> sys::InputMotionData_t {
        unsafe { sys::SteamAPI_ISteamInput_GetMotionData(self.input.as_ptr(), input_handle) }
    }

    /// Invokes the Steam overlay and brings up the binding screen.
    /// Returns true for success, false if overlay is disabled/unavailable.
    /// If the player is using Big Picture Mode the configuration will open in
    /// the overlay. In desktop mode a popup window version of Big Picture will
    /// be created and open the configuration.
    pub fn show_binding_panel(&self, input_handle: sys::InputHandle_t) -> bool {
        unsafe { sys::SteamAPI_ISteamInput_ShowBindingPanel(self.input.as_ptr(), input_handle) }
    }

    /// Shutdown must be called when ending use of this interface.
    pub fn shutdown(&self) {
        unsafe {
            sys::SteamAPI_ISteamInput_Shutdown(self.input.as_ptr());
        }
    }
}<|MERGE_RESOLUTION|>--- conflicted
+++ resolved
@@ -4,15 +4,9 @@
 use super::*;
 
 /// Access to the steam input interface
-<<<<<<< HEAD
-pub struct Input<Manager> {
+pub struct Input {
     pub(crate) input: NonNull<sys::ISteamInput>,
-    pub(crate) _inner: Arc<Inner<Manager>>,
-=======
-pub struct Input {
-    pub(crate) input: *mut sys::ISteamInput,
     pub(crate) _inner: Arc<Inner>,
->>>>>>> 7c50e200
 }
 
 pub enum InputType {
