--- conflicted
+++ resolved
@@ -1001,7 +1001,6 @@
 
 unsafe impl Callback for LobbyChatMsg {
     const ID: i32 = 507;
-    const SIZE: i32 = ::std::mem::size_of::<sys::LobbyChatMsg_t>() as i32;
 
     unsafe fn from_raw(raw: *mut c_void) -> Self {
         let val = &mut *(raw as *mut sys::LobbyChatMsg_t);
@@ -1075,7 +1074,6 @@
 
 unsafe impl Callback for LobbyCreated {
     const ID: i32 = 513;
-    const SIZE: i32 = ::std::mem::size_of::<sys::LobbyCreated_t>() as i32;
 
     unsafe fn from_raw(raw: *mut c_void) -> Self {
         let val = &mut *(raw as *mut sys::LobbyCreated_t);
@@ -1128,14 +1126,8 @@
     pub chat_room_enter_response: ChatRoomEnterResponse
 }
 
-<<<<<<< HEAD
 unsafe impl Callback for LobbyEnter {
     const ID: i32 = 504;
-    const SIZE: i32 = ::std::mem::size_of::<sys::LobbyEnter_t>() as i32;
-=======
-unsafe impl Callback for LobbyChatMsg {
-    const ID: i32 = 507;
->>>>>>> 7c50e200
 
     unsafe fn from_raw(raw: *mut c_void) -> Self {
         let val = &mut *(raw as *mut sys::LobbyEnter_t);
