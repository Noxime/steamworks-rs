use std::fmt::Display;

use super::*;
#[cfg(test)]
use serial_test::serial;

/// Access to the steam matchmaking interface
<<<<<<< HEAD
pub struct Matchmaking<Manager> {
    pub(crate) mm: NonNull<sys::ISteamMatchmaking>,
    pub(crate) inner: Arc<Inner<Manager>>,
=======
pub struct Matchmaking {
    pub(crate) mm: *mut sys::ISteamMatchmaking,
    pub(crate) inner: Arc<Inner>,
>>>>>>> 7c50e200
}

const CALLBACK_BASE_ID: i32 = 500;

/// The visibility of a lobby
#[derive(Debug, Clone, Copy, PartialEq, Eq, Hash)]
#[cfg_attr(feature = "serde", derive(Serialize, Deserialize))]
pub enum LobbyType {
    Private,
    FriendsOnly,
    Public,
    Invisible,
}

#[derive(Debug, Clone, Copy, PartialEq, Eq, Hash)]
#[cfg_attr(feature = "serde", derive(Serialize, Deserialize))]
pub struct LobbyId(pub(crate) u64);

impl LobbyId {
    /// Creates a `LobbyId` from a raw 64 bit value.
    ///
    /// May be useful for deserializing lobby ids from
    /// a network or save format.
    pub fn from_raw(id: u64) -> LobbyId {
        LobbyId(id)
    }

    /// Returns the raw 64 bit value of the lobby id
    ///
    /// May be useful for serializing lobby ids over a
    /// network or to a save format.
    pub fn raw(&self) -> u64 {
        self.0
    }
}

impl Matchmaking {
    pub fn request_lobby_list<F>(&self, cb: F)
    where
        F: FnOnce(SResult<Vec<LobbyId>>) + 'static + Send,
    {
        unsafe {
<<<<<<< HEAD
            let api_call = sys::SteamAPI_ISteamMatchmaking_RequestLobbyList(self.mm.as_ptr());
            register_call_result::<sys::LobbyMatchList_t, _, _>(
=======
            let api_call = sys::SteamAPI_ISteamMatchmaking_RequestLobbyList(self.mm);
            register_call_result::<sys::LobbyMatchList_t, _>(
>>>>>>> 7c50e200
                &self.inner,
                api_call,
                CALLBACK_BASE_ID + 10,
                move |v, io_error| {
                    cb(if io_error {
                        Err(SteamError::IOFailure)
                    } else {
                        let mut out = Vec::with_capacity(v.m_nLobbiesMatching as usize);
                        for idx in 0..v.m_nLobbiesMatching {
                            out.push(LobbyId(sys::SteamAPI_ISteamMatchmaking_GetLobbyByIndex(
                                sys::SteamAPI_SteamMatchmaking_v009(),
                                idx as _,
                            )));
                        }
                        Ok(out)
                    })
                },
            );
        }
    }

    /// Attempts to create a new matchmaking lobby
    ///
    /// The lobby with have the visibility of the of the passed
    /// `LobbyType` and a limit of `max_members` inside it.
    /// The `max_members` may not be higher than 250.
    ///
    /// # Triggers
    ///
    /// * `LobbyEnter`
    /// * `LobbyCreated`
    pub fn create_lobby<F>(&self, ty: LobbyType, max_members: u32, cb: F)
    where
        F: FnOnce(SResult<LobbyId>) + 'static + Send,
    {
        assert!(max_members <= 250); // Steam API limits
        let ty = match ty {
            LobbyType::Private => sys::ELobbyType::k_ELobbyTypePrivate,
            LobbyType::FriendsOnly => sys::ELobbyType::k_ELobbyTypeFriendsOnly,
            LobbyType::Public => sys::ELobbyType::k_ELobbyTypePublic,
            LobbyType::Invisible => sys::ELobbyType::k_ELobbyTypeInvisible,
        };

        unsafe {
            let api_call =
<<<<<<< HEAD
                sys::SteamAPI_ISteamMatchmaking_CreateLobby(self.mm.as_ptr(), ty, max_members as _);
            register_call_result::<sys::LobbyCreated_t, _, _>(
=======
                sys::SteamAPI_ISteamMatchmaking_CreateLobby(self.mm, ty, max_members as _);
            register_call_result::<sys::LobbyCreated_t, _>(
>>>>>>> 7c50e200
                &self.inner,
                api_call,
                CALLBACK_BASE_ID + 13,
                move |v, io_error| {
                    cb(if io_error {
                        Err(SteamError::IOFailure)
                    } else if v.m_eResult != sys::EResult::k_EResultOK {
                        Err(v.m_eResult.into())
                    } else {
                        Ok(LobbyId(v.m_ulSteamIDLobby))
                    })
                },
            );
        }
    }

    /// Tries to join the lobby with the given ID
    pub fn join_lobby<F>(&self, lobby: LobbyId, cb: F)
    where
        F: FnOnce(Result<LobbyId, ()>) + 'static + Send,
    {
        unsafe {
<<<<<<< HEAD
            let api_call = sys::SteamAPI_ISteamMatchmaking_JoinLobby(self.mm.as_ptr(), lobby.0);
            register_call_result::<sys::LobbyEnter_t, _, _>(
=======
            let api_call = sys::SteamAPI_ISteamMatchmaking_JoinLobby(self.mm, lobby.0);
            register_call_result::<sys::LobbyEnter_t, _>(
>>>>>>> 7c50e200
                &self.inner,
                api_call,
                CALLBACK_BASE_ID + 4,
                move |v, io_error| {
                    cb(if io_error || v.m_EChatRoomEnterResponse != 1 {
                        Err(())
                    } else {
                        Ok(LobbyId(v.m_ulSteamIDLobby))
                    })
                },
            );
        }
    }

    /// Returns the number of data keys in the lobby
    pub fn lobby_data_count(&self, lobby: LobbyId) -> u32 {
        unsafe { sys::SteamAPI_ISteamMatchmaking_GetLobbyDataCount(self.mm.as_ptr(), lobby.0) as _ }
    }

    /// Returns the lobby metadata associated with the specified key from the
    /// specified lobby.
    pub fn lobby_data(&self, lobby: LobbyId, key: &str) -> Option<String> {
        let key = CString::new(key).unwrap();
        unsafe {
            let data = sys::SteamAPI_ISteamMatchmaking_GetLobbyData(
                self.mm.as_ptr(),
                lobby.0,
                key.as_ptr(),
            );
            CStr::from_ptr(data)
        }
        .to_str()
        .ok()
        .filter(|s| !s.is_empty())
        .map(str::to_owned)
    }

    /// Returns the lobby metadata associated with the specified index
    pub fn lobby_data_by_index(&self, lobby: LobbyId, idx: u32) -> Option<(String, String)> {
        let mut key = [0i8; sys::k_nMaxLobbyKeyLength as usize];
        let mut value = [0i8; sys::k_cubChatMetadataMax as usize];
        unsafe {
            let success = sys::SteamAPI_ISteamMatchmaking_GetLobbyDataByIndex(
                self.mm.as_ptr(),
                lobby.0,
                idx as _,
                key.as_mut_ptr() as _,
                key.len() as _,
                value.as_mut_ptr() as _,
                value.len() as _,
            );
            match success {
                true => Some((
                    CStr::from_ptr(key.as_ptr()).to_string_lossy().into_owned(),
                    CStr::from_ptr(value.as_ptr())
                        .to_string_lossy()
                        .into_owned(),
                )),
                false => None,
            }
        }
    }

    /// Sets the lobby metadata associated with the specified key in the specified lobby.
    pub fn set_lobby_data(&self, lobby: LobbyId, key: &str, value: &str) -> bool {
        let key = CString::new(key).unwrap();
        let value = CString::new(value).unwrap();
        unsafe {
            sys::SteamAPI_ISteamMatchmaking_SetLobbyData(
                self.mm.as_ptr(),
                lobby.0,
                key.as_ptr(),
                value.as_ptr(),
            )
        }
    }

    /// Deletes the lobby metadata associated with the specified key in the specified lobby.
    pub fn delete_lobby_data(&self, lobby: LobbyId, key: &str) -> bool {
        let key = CString::new(key).unwrap();
        unsafe {
            sys::SteamAPI_ISteamMatchmaking_DeleteLobbyData(self.mm.as_ptr(), lobby.0, key.as_ptr())
        }
    }

    /// Sets per-user metadata for the local user.
    ///
    /// Triggers a LobbyDataUpdate callback.
    pub fn set_lobby_member_data(&self, lobby: LobbyId, key: &str, value: &str) {
        let key = CString::new(key).unwrap();
        let value = CString::new(value).unwrap();
        unsafe {
            sys::SteamAPI_ISteamMatchmaking_SetLobbyMemberData(
                self.mm.as_ptr(),
                lobby.0,
                key.as_ptr(),
                value.as_ptr(),
            )
        }
    }

    /// Gets per-user metadata from another player in the specified lobby.
    ///
    /// This can only be queried from members in lobbies that you are currently in.
    /// Returns None if lobby is invalid, user is not in the lobby, or key is not set.
    pub fn get_lobby_member_data(
        &self,
        lobby: LobbyId,
        user: SteamId,
        key: &str,
    ) -> Option<String> {
        let key = CString::new(key).unwrap();
        unsafe {
            let data = sys::SteamAPI_ISteamMatchmaking_GetLobbyMemberData(
                self.mm.as_ptr(),
                lobby.0,
                user.0,
                key.as_ptr(),
            );
            CStr::from_ptr(data)
        }
        .to_str()
        .map(str::to_owned)
        .ok()
    }

    /// Exits the passed lobby
    pub fn leave_lobby(&self, lobby: LobbyId) {
        unsafe {
            sys::SteamAPI_ISteamMatchmaking_LeaveLobby(self.mm.as_ptr(), lobby.0);
        }
    }

    /// Returns the current limit on the number of players in a lobby.
    ///
    /// Returns `[None]` if no metadata is available for the specified lobby.
    pub fn lobby_member_limit(&self, lobby: LobbyId) -> Option<usize> {
        unsafe {
            let count =
                sys::SteamAPI_ISteamMatchmaking_GetLobbyMemberLimit(self.mm.as_ptr(), lobby.0);
            match count {
                0 => None,
                _ => Some(count as usize),
            }
        }
    }

    /// Returns the steam id of the current owner of the passed lobby
    pub fn lobby_owner(&self, lobby: LobbyId) -> SteamId {
        unsafe {
            SteamId(sys::SteamAPI_ISteamMatchmaking_GetLobbyOwner(
                self.mm.as_ptr(),
                lobby.0,
            ))
        }
    }

    /// Returns the number of players in a lobby.
    ///
    /// Useful if you are not currently in the lobby
    pub fn lobby_member_count(&self, lobby: LobbyId) -> usize {
        unsafe {
            let count =
                sys::SteamAPI_ISteamMatchmaking_GetNumLobbyMembers(self.mm.as_ptr(), lobby.0);
            count as usize
        }
    }

    /// Returns a list of members currently in the lobby
    pub fn lobby_members(&self, lobby: LobbyId) -> Vec<SteamId> {
        unsafe {
            let count =
                sys::SteamAPI_ISteamMatchmaking_GetNumLobbyMembers(self.mm.as_ptr(), lobby.0);
            let mut members = Vec::with_capacity(count as usize);
            for idx in 0..count {
                members.push(SteamId(
                    sys::SteamAPI_ISteamMatchmaking_GetLobbyMemberByIndex(
                        self.mm.as_ptr(),
                        lobby.0,
                        idx,
                    ),
                ))
            }
            members
        }
    }

    /// Sets whether or not a lobby is joinable by other players. This always defaults to enabled
    /// for a new lobby.
    ///
    /// If joining is disabled, then no players can join, even if they are a friend or have been
    /// invited.
    ///
    /// Lobbies with joining disabled will not be returned from a lobby search.
    ///
    /// Returns true on success, false if the current user doesn't own the lobby.
    pub fn set_lobby_joinable(&self, lobby: LobbyId, joinable: bool) -> bool {
        unsafe {
            sys::SteamAPI_ISteamMatchmaking_SetLobbyJoinable(self.mm.as_ptr(), lobby.0, joinable)
        }
    }

    /// Broadcasts a chat message (text or binary data) to all users in the lobby.
    ///
    /// # Parameters
    /// - `lobby`: The Steam ID of the lobby to send the chat message to.
    /// - `msg`: This can be text or binary data, up to 4 Kilobytes in size.
    ///
    /// # Description
    /// All users in the lobby (including the local user) will receive a `LobbyChatMsg_t` callback
    /// with the message.
    ///
    /// If you're sending binary data, you should prefix a header to the message so that you know
    /// to treat it as your custom data rather than a plain old text message.
    ///
    /// For communication that needs to be arbitrated (e.g., having a user pick from a set of characters),
    /// you can use the lobby owner as the decision maker. `GetLobbyOwner` returns the current lobby owner.
    /// There is guaranteed to always be one and only one lobby member who is the owner.
    /// So for the choose-a-character scenario, the user who is picking a character would send the binary
    /// message 'I want to be Zoe', the lobby owner would see that message, see if it was OK, and broadcast
    /// the appropriate result (user X is Zoe).
    ///
    /// These messages are sent via the Steam back-end, and so the bandwidth available is limited.
    /// For higher-volume traffic like voice or game data, you'll want to use the Steam Networking API.
    ///
    /// # Returns
    /// Returns `Ok(())` if the message was successfully sent. Returns an error of type `SteamError` if the
    /// message is too small or too large, or if no connection to Steam could be made.
    pub fn send_lobby_chat_message(&self, lobby: LobbyId, msg: &[u8]) -> Result<(), SteamError> {
        match unsafe {
            steamworks_sys::SteamAPI_ISteamMatchmaking_SendLobbyChatMsg(
                self.mm.as_ptr(),
                lobby.0,
                msg.as_ptr() as *const c_void,
                msg.len() as i32,
            )
        } {
            true => Ok(()),
            false => Err(SteamError::IOFailure),
        }
    }

    /// Gets the data from a lobby chat message after receiving a `LobbyChatMsg_t` callback.
    ///
    /// # Parameters
    /// - `lobby`: The Steam ID of the lobby to get the chat message from.
    /// - `chat_id`: The index of the chat entry in the lobby.
    /// - `buffer`: Buffer to save retrieved message data to. The buffer should be no
    /// more than 4 Kilobytes.
    ///
    /// # Returns
    /// Returns `&[u8]` A resliced byte array of the message buffer
    pub fn get_lobby_chat_entry<'a>(
        &self,
        lobby: LobbyId,
        chat_id: i32,
        buffer: &'a mut [u8],
    ) -> &'a [u8] {
        let mut steam_user = sys::CSteamID {
            m_steamid: sys::CSteamID_SteamID_t { m_unAll64Bits: 0 },
        };
        let mut chat_type = steamworks_sys::EChatEntryType::k_EChatEntryTypeInvalid;
        unsafe {
            let len = sys::SteamAPI_ISteamMatchmaking_GetLobbyChatEntry(
                self.mm.as_ptr(),
                lobby.0,
                chat_id,
                &mut steam_user,
                buffer.as_mut_ptr() as *mut _,
                buffer.len() as _,
                &mut chat_type,
            );
            return &buffer[0..len as usize];
        }
    }
    /// Adds a string comparison filter to the lobby list request.
    ///
    /// This method adds a filter that compares a specific string attribute in lobbies
    /// with the provided value. Lobbies matching this criterion will be included in the result.
    ///
    /// # Arguments
    ///
    /// * `key`: The attribute key to compare.
    /// * `value`: The value to compare against.
    ///
    pub fn add_request_lobby_list_string_filter(
        &self,
        StringFilter(LobbyKey(key), value, kind): StringFilter,
    ) -> &Self {
        unsafe {
            sys::SteamAPI_ISteamMatchmaking_AddRequestLobbyListStringFilter(
                self.mm.as_ptr(),
                key.as_ptr() as _,
                value.as_ptr() as _,
                kind.into(),
            );
        }
        self
    }
    /// Adds a numerical comparison filter to the lobby list request.
    ///
    /// This method adds a filter that compares a specific numerical attribute in lobbies
    /// with the provided value. Lobbies matching this criterion will be included in the result.
    ///
    /// # Arguments
    ///
    /// * `key`: The attribute key to compare.
    /// * `value`: The value to compare against.
    ///
    pub fn add_request_lobby_list_numerical_filter(
        &self,
        NumberFilter(LobbyKey(key), value, comparison): NumberFilter,
    ) -> &Self {
        unsafe {
            sys::SteamAPI_ISteamMatchmaking_AddRequestLobbyListNumericalFilter(
                self.mm.as_ptr(),
                key.as_ptr() as _,
                value,
                comparison.into(),
            );
        }
        self
    }
    /// Adds a near value filter to the lobby list request.
    ///
    /// This method adds a filter that sorts the lobby results based on their closeness
    /// to a specific value. No actual filtering is performed; lobbies are sorted based on proximity.
    ///
    /// # Arguments
    ///
    /// * `key`: The attribute key to use for sorting.
    /// * `value`: The reference value for sorting.
    ///
    pub fn add_request_lobby_list_near_value_filter(
        &self,
        NearFilter(LobbyKey(key), value): NearFilter,
    ) -> &Self {
        unsafe {
            sys::SteamAPI_ISteamMatchmaking_AddRequestLobbyListNearValueFilter(
                self.mm.as_ptr(),
                key.as_ptr() as _,
                value,
            );
        }
        self
    }
    /// Adds a filter for available open slots to the lobby list request.
    ///
    /// This method adds a filter that includes lobbies having a specific number of open slots.
    ///
    /// # Arguments
    ///
    /// * `open_slots`: The number of open slots in a lobby to filter by.
    ///
    pub fn set_request_lobby_list_slots_available_filter(&self, open_slots: u8) -> &Self {
        unsafe {
            sys::SteamAPI_ISteamMatchmaking_AddRequestLobbyListFilterSlotsAvailable(
                self.mm.as_ptr(),
                open_slots as i32,
            );
        }
        self
    }
    /// Adds a distance filter to the lobby list request.
    ///
    /// This method adds a filter that includes lobbies within a certain distance criterion.
    ///
    /// # Arguments
    ///
    /// * `distance`: The `DistanceFilter` indicating the distance criterion for the filter.
    ///
    pub fn set_request_lobby_list_distance_filter(&self, distance: DistanceFilter) -> &Self {
        unsafe {
            sys::SteamAPI_ISteamMatchmaking_AddRequestLobbyListDistanceFilter(
                self.mm.as_ptr(),
                distance.into(),
            );
        }
        self
    }
    /// Adds a result count filter to the lobby list request.
    ///
    /// This method adds a filter to limit the number of lobby results returned by the request.
    ///
    /// # Arguments
    ///
    /// * `count`: The maximum number of lobby results to include in the response.
    ///
    pub fn set_request_lobby_list_result_count_filter(&self, count: u64) -> &Self {
        unsafe {
            sys::SteamAPI_ISteamMatchmaking_AddRequestLobbyListResultCountFilter(
                self.mm.as_ptr(),
                count as i32,
            );
        }
        self
    }

    /// Sets filters for the lobbies to be returned from [`request_lobby_list`].
    ///
    /// This method is used to apply various filters to the lobby list retrieval process.
    /// Call this method before calling `request_lobby_list` to ensure that the specified filters
    /// are taken into account when fetching the list of available lobbies.
    ///
    /// # Arguments
    ///
    /// * `filter`: A [`LobbyListFilter`] struct containing the filter criteria to be applied.
    ///
    /// [`request_lobby_list`]: #method.request_lobby_list
    /// [`LobbyListFilter`]: struct.LobbyListFilter.html
    ///
    /// # Example
    ///
    /// ```no_run
    /// # use steamworks::*;
    /// fn main() {
    ///     let (client, single) = Client::init().unwrap();
    ///     client.matchmaking().set_lobby_list_filter(
    ///         LobbyListFilter {
    ///             string: Some(vec![
    ///                 StringFilter(
    ///                     LobbyKey::new("name"), "My Lobby", StringFilterKind::Equal
    ///                 ),
    ///                 StringFilter(
    ///                     LobbyKey::new("gamemode"), "ffa", StringFilterKind::Equal
    ///                 ),
    ///             ]),
    ///             number: Some(vec![
    ///                 NumberFilter("elo", 1500, ComparisonFilter::GreaterThan),
    ///                 NumberFilter("elo", 2000, ComparisonFilter::LessThan)
    ///             ]),
    ///             ..Default::default()
    ///         }
    ///     ).request_lobby_list(|lobbies| {
    ///         println!("Lobbies: {:?}", lobbies);
    ///     });
    /// }
    /// ```
    pub fn set_lobby_list_filter(&self, filter: LobbyListFilter<'_>) -> &Self {
        filter.string.into_iter().flatten().for_each(|str_filter| {
            self.add_request_lobby_list_string_filter(str_filter);
        });
        filter.number.into_iter().flatten().for_each(|num_filter| {
            self.add_request_lobby_list_numerical_filter(num_filter);
        });
        filter
            .near_value
            .into_iter()
            .flatten()
            .for_each(|near_filter| {
                self.add_request_lobby_list_near_value_filter(near_filter);
            });
        if let Some(distance) = filter.distance {
            self.set_request_lobby_list_distance_filter(distance);
        }
        if let Some(open_slots) = filter.open_slots {
            self.set_request_lobby_list_slots_available_filter(open_slots);
        }
        if let Some(count) = filter.count {
            self.set_request_lobby_list_result_count_filter(count);
        }
        self
    }
}

/// Filters for the lobbies to be returned from `request_lobby_list`.
///
/// This struct is designed to be used as part of the filtering process
/// when calling the [`set_lobby_list_filter`] method.
///
/// # Fields
///
/// - `string`: A string comparison filter that matches lobby attributes with specific strings.
/// - `number`: A number comparison filter that matches lobby attributes with specific integer values.
/// - `near_value`: Specifies a value, and the results will be sorted closest to this value (no actual filtering).
/// - `open_slots`: Filters lobbies based on the number of open slots they have.
/// - `distance`: Filters lobbies based on a distance criterion.
/// - `count`: Specifies the maximum number of lobby results to be returned.
#[derive(Debug, Clone, Default, PartialEq)]
#[cfg_attr(feature = "serde", derive(Serialize, Deserialize))]
pub struct LobbyListFilter<'a> {
    /// A string comparison filter that matches lobby attributes with specific strings.
    //#[cfg_attr(feature = "serde", serde(borrow))]
    pub string: Option<StringFilters<'a>>,
    /// A number comparison filter that matches lobby attributes with specific integer values
    #[cfg_attr(feature = "serde", serde(borrow))]
    pub number: Option<NumberFilters<'a>>,
    /// Specifies a value, and the results will be sorted closest to this value (no actual filtering)
    #[cfg_attr(feature = "serde", serde(borrow))]
    pub near_value: Option<NearFilters<'a>>,
    /// Filters lobbies based on the number of open slots they have
    pub open_slots: Option<u8>,
    /// Filters lobbies based on a distance criterion
    pub distance: Option<DistanceFilter>,
    /// Specifies the maximum number of lobby results to be returned
    pub count: Option<u64>,
}

/// A wrapper for a lobby key string.
///
/// This struct provides a wrapper for a lobby key string. It is used to validate
/// constructed keys and to ensure that they do not exceed the maximum allowed length.
#[derive(Debug, Default, Clone, Copy, PartialEq)]
#[cfg_attr(feature = "serde", derive(Serialize, Deserialize))]
pub struct LobbyKey<'a>(pub(crate) &'a str);

impl<'a> std::ops::Deref for LobbyKey<'a> {
    type Target = &'a str;

    fn deref(&self) -> &Self::Target {
        &self.0
    }
}

#[derive(Debug, Clone, Copy, PartialEq, Default, Error)]
#[cfg_attr(feature = "serde", derive(Serialize, Deserialize))]
pub struct LobbyKeyTooLongError;

impl Display for LobbyKeyTooLongError {
    fn fmt(&self, f: &mut Formatter<'_>) -> fmt::Result {
        write!(
            f,
            "Lobby key is greater than {} characters",
            sys::k_nMaxLobbyKeyLength
        )
    }
}

impl<'a> LobbyKey<'a> {
    /// Attempts to create a new `LobbyKey` from a provided string key.
    ///
    /// # Arguments
    ///
    /// * `key`: The string key to create a `LobbyKey` from.
    ///
    /// # Errors
    ///
    /// This function will return an error of type [`LobbyKeyTooLongError`] if the provided key's length
    /// exceeds k_nMaxLobbyKeyLength (255 characters).
    pub fn try_new(key: &'a str) -> Result<Self, LobbyKeyTooLongError> {
        if key.len() > sys::k_nMaxLobbyKeyLength as usize {
            Err(LobbyKeyTooLongError)
        } else {
            Ok(LobbyKey(key))
        }
    }
    /// Creates a new `LobbyKey` from a provided string key.
    ///
    /// # Arguments
    ///
    /// * `key`: The string key to create a `LobbyKey` from.
    ///
    /// # Panics
    ///
    /// This function will panic if the provided key's length exceeds 255 characters.
    /// ```
    pub fn new(key: &'a str) -> Self {
        Self::try_new(key).unwrap()
    }
}

pub type StringFilters<'a> = Vec<StringFilter<'a>>;
pub type NumberFilters<'a> = Vec<NumberFilter<'a>>;
pub type NearFilters<'a> = Vec<NearFilter<'a>>;

/// A filter used for string based key value comparisons.
///
/// # Fields
///
/// * `0`: The attribute key for comparison.
/// * `1`: The target string value for matching.
#[derive(Debug, Default, Clone, Copy, PartialEq)]
#[cfg_attr(feature = "serde", derive(Serialize, Deserialize))]
pub struct StringFilter<'a>(
    #[cfg_attr(feature = "serde", serde(borrow))] pub LobbyKey<'a>,
    pub &'a str,
    pub StringFilterKind,
);

#[derive(Debug, Default, Clone, Copy, PartialEq)]
#[cfg_attr(feature = "serde", derive(Serialize, Deserialize))]
pub enum StringFilterKind {
    #[default]
    EqualToOrLessThan,
    LessThan,
    Equal,
    GreaterThan,
    EqualToOrGreaterThan,
    NotEqual,
}

impl From<StringFilterKind> for sys::ELobbyComparison {
    fn from(filter: StringFilterKind) -> Self {
        match filter {
            StringFilterKind::EqualToOrLessThan => {
                sys::ELobbyComparison::k_ELobbyComparisonEqualToOrLessThan
            }
            StringFilterKind::LessThan => sys::ELobbyComparison::k_ELobbyComparisonLessThan,
            StringFilterKind::Equal => sys::ELobbyComparison::k_ELobbyComparisonEqual,
            StringFilterKind::GreaterThan => sys::ELobbyComparison::k_ELobbyComparisonGreaterThan,
            StringFilterKind::EqualToOrGreaterThan => {
                sys::ELobbyComparison::k_ELobbyComparisonEqualToOrGreaterThan
            }
            StringFilterKind::NotEqual => sys::ELobbyComparison::k_ELobbyComparisonNotEqual,
        }
    }
}

/// A filter used for numerical attribute comparison in lobby filtering.
///
/// # Fields
///
/// * `key`: The attribute key for comparison.
/// * `value`: The target numerical value for matching.
/// * `comparison`: The comparison mode indicating how the numerical values should be compared.
///
/// # Example
///
/// ```no_run
/// let elo_filter = NumberFilter {
///     key: "lobby_elo",
///     value: 1500,
///     comparison: ComparisonFilter::GreaterThan,
/// };
/// ```
///
#[derive(Debug, Default, Clone, Copy, PartialEq)]
#[cfg_attr(feature = "serde", derive(Serialize, Deserialize))]
pub struct NumberFilter<'a>(
    #[cfg_attr(feature = "serde", serde(borrow))] pub LobbyKey<'a>,
    pub i32,
    pub ComparisonFilter,
);

/// A filter used for near-value sorting in lobby filtering.
///
/// This struct enables sorting the lobby results based on their closeness to a reference value.
/// It includes two fields: the attribute key to use for sorting and the reference numerical value.
///
/// This filter does not perform actual filtering but rather sorts the results based on proximity.
///
/// # Fields
///
/// * `0`: The attribute key to use for sorting.
/// * `1`: The reference numerical value used for sorting proximity.
#[derive(Debug, Default, Clone, Copy, PartialEq)]
#[cfg_attr(feature = "serde", derive(Serialize, Deserialize))]
pub struct NearFilter<'a>(
    #[cfg_attr(feature = "serde", serde(borrow))] pub LobbyKey<'a>,
    pub i32,
);

impl<'a> LobbyListFilter<'a> {
    /// Sets the string comparison filter for the lobby list filter.
    ///
    /// # Arguments
    ///
    /// * `string`: A tuple containing the attribute name and the target string value to match.
    ///
    pub fn set_string(mut self, string: Option<StringFilters<'a>>) -> Self {
        self.string = string;
        self
    }

    /// Sets the number comparison filter for the lobby list filter.
    ///
    /// # Arguments
    ///
    /// * `number`: A tuple containing the attribute name and the target integer value to match.
    ///
    pub fn set_number(mut self, number: Option<NumberFilters<'a>>) -> Self {
        self.number = number;
        self
    }

    /// Sets the near value filter for the lobby list filter.
    ///
    /// # Arguments
    ///
    /// * `near_value`: A tuple containing the attribute name and the reference integer value.
    ///                 Lobby results will be sorted based on their closeness to this value.
    ///
    pub fn set_near_value(mut self, near_value: Option<NearFilters<'a>>) -> Self {
        self.near_value = near_value;
        self
    }

    /// Sets the open slots filter for the lobby list filter.
    ///
    /// # Arguments
    ///
    /// * `open_slots`: The number of open slots to filter lobbies by.
    ///
    pub fn set_open_slots(mut self, open_slots: Option<u8>) -> Self {
        self.open_slots = open_slots;
        self
    }

    /// Sets the distance filter for the lobby list filter.
    ///
    /// # Arguments
    ///
    /// * `distance`: A distance filter that specifies a distance criterion for filtering lobbies.
    ///
    pub fn set_distance(mut self, distance: Option<DistanceFilter>) -> Self {
        self.distance = distance;
        self
    }

    /// Sets the maximum number of lobby results to be returned.
    ///
    /// # Arguments
    ///
    /// * `count`: The maximum number of lobby results to retrieve.
    ///
    pub fn set_count(mut self, count: Option<u64>) -> Self {
        self.count = count;
        self
    }
}

#[derive(Debug, Clone, Copy, PartialEq, Default)]
#[cfg_attr(feature = "serde", derive(Serialize, Deserialize))]
pub enum DistanceFilter {
    Close,
    #[default]
    Default,
    Far,
    Worldwide,
}

impl From<DistanceFilter> for sys::ELobbyDistanceFilter {
    fn from(filter: DistanceFilter) -> Self {
        match filter {
            DistanceFilter::Close => sys::ELobbyDistanceFilter::k_ELobbyDistanceFilterClose,
            DistanceFilter::Default => sys::ELobbyDistanceFilter::k_ELobbyDistanceFilterDefault,
            DistanceFilter::Far => sys::ELobbyDistanceFilter::k_ELobbyDistanceFilterFar,
            DistanceFilter::Worldwide => sys::ELobbyDistanceFilter::k_ELobbyDistanceFilterWorldwide,
        }
    }
}

#[derive(Debug, Clone, Copy, PartialEq, Default)]
#[cfg_attr(feature = "serde", derive(Serialize, Deserialize))]
pub enum ComparisonFilter {
    #[default]
    Equal,
    NotEqual,
    GreaterThan,
    GreaterThanEqualTo,
    LessThan,
    LessThanEqualTo,
}

impl From<ComparisonFilter> for sys::ELobbyComparison {
    fn from(filter: ComparisonFilter) -> Self {
        match filter {
            ComparisonFilter::Equal => sys::ELobbyComparison::k_ELobbyComparisonEqual,
            ComparisonFilter::NotEqual => sys::ELobbyComparison::k_ELobbyComparisonNotEqual,
            ComparisonFilter::GreaterThan => sys::ELobbyComparison::k_ELobbyComparisonGreaterThan,
            ComparisonFilter::GreaterThanEqualTo => {
                sys::ELobbyComparison::k_ELobbyComparisonEqualToOrGreaterThan
            }
            ComparisonFilter::LessThan => sys::ELobbyComparison::k_ELobbyComparisonLessThan,
            ComparisonFilter::LessThanEqualTo => {
                sys::ELobbyComparison::k_ELobbyComparisonEqualToOrLessThan
            }
        }
    }
}

/// Flags describing how a users lobby state has changed. This is provided from `LobbyChatUpdate`.
#[derive(Clone, Debug, PartialEq)]
#[cfg_attr(feature = "serde", derive(Serialize, Deserialize))]
pub enum ChatMemberStateChange {
    /// This user has joined or is joining the lobby.
    Entered,

    /// This user has left or is leaving the lobby.
    Left,

    /// User disconnected without leaving the lobby first.
    Disconnected,

    /// The user has been kicked.
    Kicked,

    /// The user has been kicked and banned.
    Banned,
}

#[derive(Debug, Clone, Copy, PartialEq)]
#[cfg_attr(feature = "serde", derive(Serialize, Deserialize))]
pub enum ChatEntryType {
    Invalid,
    ChatMsg,
    Typing,
    InviteGame,
    Emote,
    LeftConversation,
    Entered,
    WasKicked,
    WasBanned,
    Disconnected,
    HistoricalChat,
    LinkBlocked,
}

impl From<u8> for ChatEntryType {
    fn from(value: u8) -> Self {
        match value {
            x if x == sys::EChatEntryType::k_EChatEntryTypeInvalid as u8 => ChatEntryType::Invalid,
            x if x == sys::EChatEntryType::k_EChatEntryTypeChatMsg as u8 => ChatEntryType::ChatMsg,
            x if x == sys::EChatEntryType::k_EChatEntryTypeTyping as u8 => ChatEntryType::Typing,
            x if x == sys::EChatEntryType::k_EChatEntryTypeInviteGame as u8 => {
                ChatEntryType::InviteGame
            }
            x if x == sys::EChatEntryType::k_EChatEntryTypeEmote as u8 => ChatEntryType::Emote,
            x if x == sys::EChatEntryType::k_EChatEntryTypeLeftConversation as u8 => {
                ChatEntryType::LeftConversation
            }
            x if x == sys::EChatEntryType::k_EChatEntryTypeEntered as u8 => ChatEntryType::Entered,
            x if x == sys::EChatEntryType::k_EChatEntryTypeWasKicked as u8 => {
                ChatEntryType::WasKicked
            }
            x if x == sys::EChatEntryType::k_EChatEntryTypeWasBanned as u8 => {
                ChatEntryType::WasBanned
            }
            x if x == sys::EChatEntryType::k_EChatEntryTypeDisconnected as u8 => {
                ChatEntryType::Disconnected
            }
            x if x == sys::EChatEntryType::k_EChatEntryTypeHistoricalChat as u8 => {
                ChatEntryType::HistoricalChat
            }
            x if x == sys::EChatEntryType::k_EChatEntryTypeLinkBlocked as u8 => {
                ChatEntryType::LinkBlocked
            }
            _ => ChatEntryType::Invalid,
        }
    }
}

/// A lobby chat room state has changed, this is usually sent when a user has joined or left the lobby.
#[derive(Clone, Debug)]
#[cfg_attr(feature = "serde", derive(Serialize, Deserialize))]
pub struct LobbyChatUpdate {
    /// The Steam ID of the lobby.
    pub lobby: LobbyId,
    /// The user who's status in the lobby just changed - can be recipient.
    pub user_changed: SteamId,
    /// Chat member who made the change. This can be different from `user_changed` if kicking, muting, etc. For example, if one user kicks another from the lobby, this will be set to the id of the user who initiated the kick.
    pub making_change: SteamId,

    /// "ChatMemberStateChange" values.
    pub member_state_change: ChatMemberStateChange,
}

unsafe impl Callback for LobbyChatUpdate {
    const ID: i32 = 506;

    unsafe fn from_raw(raw: *mut c_void) -> Self {
        let val = &mut *(raw as *mut sys::LobbyChatUpdate_t);

        LobbyChatUpdate {
            lobby: LobbyId(val.m_ulSteamIDLobby),
            user_changed: SteamId(val.m_ulSteamIDUserChanged),
            making_change: SteamId(val.m_ulSteamIDUserChanged),
            member_state_change: match val.m_rgfChatMemberStateChange {
                x if x == sys::EChatMemberStateChange::k_EChatMemberStateChangeEntered as u32 => {
                    ChatMemberStateChange::Entered
                }
                x if x == sys::EChatMemberStateChange::k_EChatMemberStateChangeLeft as u32 => {
                    ChatMemberStateChange::Left
                }
                x if x
                    == sys::EChatMemberStateChange::k_EChatMemberStateChangeDisconnected as u32 =>
                {
                    ChatMemberStateChange::Disconnected
                }
                x if x == sys::EChatMemberStateChange::k_EChatMemberStateChangeKicked as u32 => {
                    ChatMemberStateChange::Kicked
                }
                x if x == sys::EChatMemberStateChange::k_EChatMemberStateChangeBanned as u32 => {
                    ChatMemberStateChange::Banned
                }
                _ => unreachable!(),
            },
        }
    }
}

#[derive(Clone, Debug)]
#[cfg_attr(feature = "serde", derive(Serialize, Deserialize))]
pub struct LobbyDataUpdate {
    pub lobby: LobbyId,
    pub member: SteamId,
    pub success: bool,
}

unsafe impl Callback for LobbyDataUpdate {
    const ID: i32 = 505;

    unsafe fn from_raw(raw: *mut c_void) -> Self {
        let val = &mut *(raw as *mut sys::LobbyDataUpdate_t);

        LobbyDataUpdate {
            lobby: LobbyId(val.m_ulSteamIDLobby),
            member: SteamId(val.m_ulSteamIDMember),
            success: val.m_bSuccess != 0,
        }
    }
}

#[derive(Clone, Debug)]
#[cfg_attr(feature = "serde", derive(Serialize, Deserialize))]
pub struct LobbyChatMsg {
    pub lobby: LobbyId,
    pub user: SteamId,
    pub chat_entry_type: ChatEntryType,
    pub chat_id: i32,
}

unsafe impl Callback for LobbyChatMsg {
    const ID: i32 = 507;

    unsafe fn from_raw(raw: *mut c_void) -> Self {
        let val = &mut *(raw as *mut sys::LobbyChatMsg_t);

        LobbyChatMsg {
            lobby: LobbyId(val.m_ulSteamIDLobby),
            user: SteamId(val.m_ulSteamIDUser),
            chat_entry_type: val.m_eChatEntryType.into(),
            chat_id: val.m_iChatID as i32,
        }
    }
}

#[test]
#[serial]
fn test_lobby() {
    let client = Client::init().unwrap();
    let mm = client.matchmaking();

    mm.request_lobby_list(|v| {
        println!("List: {:?}", v);
    });
    mm.create_lobby(LobbyType::Private, 4, |v| {
        println!("Create: {:?}", v);
    });

    mm.set_lobby_list_filter(LobbyListFilter {
        string: Some(vec![StringFilter(
            LobbyKey::new("name"),
            "My Lobby",
            StringFilterKind::Equal,
        )]),
        ..Default::default()
    });

    for _ in 0..100 {
        client.run_callbacks();
        ::std::thread::sleep(::std::time::Duration::from_millis(100));
    }
}<|MERGE_RESOLUTION|>--- conflicted
+++ resolved
@@ -5,15 +5,9 @@
 use serial_test::serial;
 
 /// Access to the steam matchmaking interface
-<<<<<<< HEAD
-pub struct Matchmaking<Manager> {
+pub struct Matchmaking {
     pub(crate) mm: NonNull<sys::ISteamMatchmaking>,
-    pub(crate) inner: Arc<Inner<Manager>>,
-=======
-pub struct Matchmaking {
-    pub(crate) mm: *mut sys::ISteamMatchmaking,
     pub(crate) inner: Arc<Inner>,
->>>>>>> 7c50e200
 }
 
 const CALLBACK_BASE_ID: i32 = 500;
@@ -56,13 +50,8 @@
         F: FnOnce(SResult<Vec<LobbyId>>) + 'static + Send,
     {
         unsafe {
-<<<<<<< HEAD
             let api_call = sys::SteamAPI_ISteamMatchmaking_RequestLobbyList(self.mm.as_ptr());
-            register_call_result::<sys::LobbyMatchList_t, _, _>(
-=======
-            let api_call = sys::SteamAPI_ISteamMatchmaking_RequestLobbyList(self.mm);
             register_call_result::<sys::LobbyMatchList_t, _>(
->>>>>>> 7c50e200
                 &self.inner,
                 api_call,
                 CALLBACK_BASE_ID + 10,
@@ -108,13 +97,8 @@
 
         unsafe {
             let api_call =
-<<<<<<< HEAD
                 sys::SteamAPI_ISteamMatchmaking_CreateLobby(self.mm.as_ptr(), ty, max_members as _);
-            register_call_result::<sys::LobbyCreated_t, _, _>(
-=======
-                sys::SteamAPI_ISteamMatchmaking_CreateLobby(self.mm, ty, max_members as _);
             register_call_result::<sys::LobbyCreated_t, _>(
->>>>>>> 7c50e200
                 &self.inner,
                 api_call,
                 CALLBACK_BASE_ID + 13,
@@ -137,13 +121,8 @@
         F: FnOnce(Result<LobbyId, ()>) + 'static + Send,
     {
         unsafe {
-<<<<<<< HEAD
             let api_call = sys::SteamAPI_ISteamMatchmaking_JoinLobby(self.mm.as_ptr(), lobby.0);
-            register_call_result::<sys::LobbyEnter_t, _, _>(
-=======
-            let api_call = sys::SteamAPI_ISteamMatchmaking_JoinLobby(self.mm, lobby.0);
             register_call_result::<sys::LobbyEnter_t, _>(
->>>>>>> 7c50e200
                 &self.inner,
                 api_call,
                 CALLBACK_BASE_ID + 4,
