--- conflicted
+++ resolved
@@ -4,15 +4,9 @@
 use serial_test::serial;
 
 /// Access to the steam user interface
-<<<<<<< HEAD
-pub struct User<Manager> {
+pub struct User {
     pub(crate) user: NonNull<sys::ISteamUser>,
-    pub(crate) _inner: Arc<Inner<Manager>>,
-=======
-pub struct User {
-    pub(crate) user: *mut sys::ISteamUser,
     pub(crate) _inner: Arc<Inner>,
->>>>>>> 7c50e200
 }
 
 impl User {
