--- conflicted
+++ resolved
@@ -9,15 +9,9 @@
 use std::ptr::NonNull;
 
 /// Access to the steam user interface
-<<<<<<< HEAD
-pub struct UserStats<Manager> {
+pub struct UserStats {
     pub(crate) user_stats: NonNull<sys::ISteamUserStats>,
-    pub(crate) inner: Arc<Inner<Manager>>,
-=======
-pub struct UserStats {
-    pub(crate) user_stats: *mut sys::ISteamUserStats,
     pub(crate) inner: Arc<Inner>,
->>>>>>> 7c50e200
 }
 
 const CALLBACK_BASE_ID: i32 = 1100;
@@ -191,12 +185,8 @@
                 start as _,
                 end as _,
             );
-<<<<<<< HEAD
-            register_call_result::<sys::LeaderboardScoresDownloaded_t, _, _>(
-=======
             let user_stats = self.user_stats as isize;
             register_call_result::<sys::LeaderboardScoresDownloaded_t, _>(
->>>>>>> 7c50e200
                 &self.inner,
                 api_call,
                 CALLBACK_BASE_ID + 5,
@@ -330,16 +320,10 @@
         F: FnOnce(Result<GameId, SteamError>) + 'static + Send,
     {
         unsafe {
-<<<<<<< HEAD
             let api_call = sys::SteamAPI_ISteamUserStats_RequestGlobalAchievementPercentages(
                 self.user_stats.as_ptr(),
             );
-            register_call_result::<sys::GlobalAchievementPercentagesReady_t, _, _>(
-=======
-            let api_call =
-                sys::SteamAPI_ISteamUserStats_RequestGlobalAchievementPercentages(self.user_stats);
             register_call_result::<sys::GlobalAchievementPercentagesReady_t, _>(
->>>>>>> 7c50e200
                 &self.inner,
                 api_call,
                 // `CALLBACK_BASE_ID + <number>`: <number> is found in Steamworks `isteamuserstats.h` header file
