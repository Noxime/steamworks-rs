--- conflicted
+++ resolved
@@ -34,15 +34,9 @@
 use steamworks_sys as sys;
 
 /// Access to the steam networking messages interface
-<<<<<<< HEAD
-pub struct NetworkingMessages<Manager> {
+pub struct NetworkingMessages {
     pub(crate) net: NonNull<sys::ISteamNetworkingMessages>,
-    pub(crate) inner: Arc<Inner<Manager>>,
-=======
-pub struct NetworkingMessages {
-    pub(crate) net: *mut sys::ISteamNetworkingMessages,
     pub(crate) inner: Arc<Inner>,
->>>>>>> 7c50e200
 }
 
 unsafe impl Sync for NetworkingMessages {}
