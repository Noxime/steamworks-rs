//! An older networking solution that is now deprecated.
//!
//! In the future you should use [`networking_sockets`][../networking_sockets], but for now the wrapper for the new API
//! is still unfinished.

use super::*;

/// Access to the steam networking interface
<<<<<<< HEAD
pub struct Networking<Manager> {
    pub(crate) net: NonNull<sys::ISteamNetworking>,
    pub(crate) _inner: Arc<Inner<Manager>>,
=======
pub struct Networking {
    pub(crate) net: *mut sys::ISteamNetworking,
    pub(crate) _inner: Arc<Inner>,
>>>>>>> 7c50e200
}

/// The method used to send a packet
#[derive(Clone, Debug)]
#[cfg_attr(feature = "serde", derive(Serialize, Deserialize))]
pub enum SendType {
    /// Send the packet directly over udp.
    ///
    /// Can't be larger than 1200 bytes
    Unreliable,
    /// Like `Unreliable` but doesn't buffer packets
    /// sent before the connection has started.
    UnreliableNoDelay,
    /// Reliable packet sending.
    ///
    /// Can't be larger than 1 megabyte.
    Reliable,
    /// Like `Reliable` but applies the nagle
    /// algorithm to packets being sent
    ReliableWithBuffering,
}

impl Networking {
    /// Accepts incoming packets from the given user
    ///
    /// Should only be called in response to a `P2PSessionRequest`.
    pub fn accept_p2p_session(&self, user: SteamId) {
        unsafe {
            sys::SteamAPI_ISteamNetworking_AcceptP2PSessionWithUser(self.net.as_ptr(), user.0);
        }
    }

    /// Closes the p2p connection between the given user
    pub fn close_p2p_session(&self, user: SteamId) {
        unsafe {
            sys::SteamAPI_ISteamNetworking_CloseP2PSessionWithUser(self.net.as_ptr(), user.0);
        }
    }

    /// Sends a packet to the user, starting the
    /// connection if it isn't started already
    pub fn send_p2p_packet(&self, remote: SteamId, send_type: SendType, data: &[u8]) -> bool {
        self.send_p2p_packet_on_channel(remote, send_type, data, 0)
    }

    /// Sends a packet to the user on a specific channel
    pub fn send_p2p_packet_on_channel(
        &self,
        remote: SteamId,
        send_type: SendType,
        data: &[u8],
        channel: i32,
    ) -> bool {
        let send_type = match send_type {
            SendType::Unreliable => sys::EP2PSend::k_EP2PSendUnreliable,
            SendType::UnreliableNoDelay => sys::EP2PSend::k_EP2PSendUnreliableNoDelay,
            SendType::Reliable => sys::EP2PSend::k_EP2PSendReliable,
            SendType::ReliableWithBuffering => sys::EP2PSend::k_EP2PSendReliableWithBuffering,
        };

        unsafe {
            sys::SteamAPI_ISteamNetworking_SendP2PPacket(
                self.net.as_ptr(),
                remote.0,
                data.as_ptr() as *const _,
                data.len() as u32,
                send_type,
                channel,
            )
        }
    }

    /// Returns whether there is a packet queued that can be read.
    ///
    /// Returns the size of the queued packet if any.
    pub fn is_p2p_packet_available(&self) -> Option<usize> {
        self.is_p2p_packet_available_on_channel(0)
    }

    /// Returns whether there is a packet available on a specific channel
    pub fn is_p2p_packet_available_on_channel(&self, channel: i32) -> Option<usize> {
        let mut size = 0;

        unsafe {
            sys::SteamAPI_ISteamNetworking_IsP2PPacketAvailable(
                self.net.as_ptr(),
                &mut size,
                channel,
            )
            .then(|| size as usize)
        }
    }

    /// Attempts to read a queued packet into the buffer
    /// if there are any.
    ///
    /// Returns the steam id of the sender and the size of the
    /// packet.
    pub fn read_p2p_packet(&self, buf: &mut [u8]) -> Option<(SteamId, usize)> {
        self.read_p2p_packet_from_channel(buf, 0)
    }

    /// Attempts to read a queued packet into the buffer
    /// from a specific channel
    pub fn read_p2p_packet_from_channel(
        &self,
        buf: &mut [u8],
        channel: i32,
    ) -> Option<(SteamId, usize)> {
        let mut size = 0;
        let mut remote = 0;

        unsafe {
            sys::SteamAPI_ISteamNetworking_ReadP2PPacket(
                self.net.as_ptr(),
                buf.as_mut_ptr() as *mut _,
                buf.len() as _,
                &mut size,
                &mut remote as *mut _ as *mut _,
                channel,
            )
            .then(|| (SteamId(remote), size as usize))
        }
    }
}

/// Called when a user wants to communicate via p2p
#[derive(Clone, Debug)]
#[cfg_attr(feature = "serde", derive(Serialize, Deserialize))]
pub struct P2PSessionRequest {
    /// The steam ID of the user requesting a p2p
    /// session
    pub remote: SteamId,
}

unsafe impl Callback for P2PSessionRequest {
    const ID: i32 = 1202;

    unsafe fn from_raw(raw: *mut c_void) -> Self {
        let val = &mut *(raw as *mut sys::P2PSessionRequest_t);
        P2PSessionRequest {
            remote: SteamId(val.m_steamIDRemote.m_steamid.m_unAll64Bits),
        }
    }
}

#[derive(Clone, Debug)]
#[cfg_attr(feature = "serde", derive(Serialize, Deserialize))]
pub struct P2PSessionConnectFail {
    pub remote: SteamId,
    pub error: u8,
}

unsafe impl Callback for P2PSessionConnectFail {
    const ID: i32 = 1203;

    unsafe fn from_raw(raw: *mut c_void) -> Self {
        let val = &mut *(raw as *mut sys::P2PSessionConnectFail_t);
        P2PSessionConnectFail {
            remote: SteamId(val.m_steamIDRemote.m_steamid.m_unAll64Bits),
            error: val.m_eP2PSessionError,
        }
    }
}<|MERGE_RESOLUTION|>--- conflicted
+++ resolved
@@ -6,15 +6,9 @@
 use super::*;
 
 /// Access to the steam networking interface
-<<<<<<< HEAD
-pub struct Networking<Manager> {
+pub struct Networking {
     pub(crate) net: NonNull<sys::ISteamNetworking>,
-    pub(crate) _inner: Arc<Inner<Manager>>,
-=======
-pub struct Networking {
-    pub(crate) net: *mut sys::ISteamNetworking,
     pub(crate) _inner: Arc<Inner>,
->>>>>>> 7c50e200
 }
 
 /// The method used to send a packet
