--- conflicted
+++ resolved
@@ -213,10 +213,6 @@
     /// This should be called frequently (e.g. once per a frame)
     /// in order to reduce the latency between recieving events.
     pub fn run_callbacks(&self) {
-<<<<<<< HEAD
-        let mut callback = CallbackMsg_t::default();
-
-=======
         self.run_callbacks_raw(|callbacks, cb_discrim, data| {
             if let Some(cb) = callbacks.callbacks.get_mut(&cb_discrim) {
                 cb(data);
@@ -250,7 +246,8 @@
         &self,
         mut callback_handler: impl FnMut(&mut Callbacks, i32, *mut c_void),
     ) {
->>>>>>> 7c50e200
+        let mut callback = CallbackMsg_t::default();
+
         unsafe {
             let pipe = self.inner.manager.get_pipe();
             sys::SteamAPI_ManualDispatch_RunFrame(pipe);
@@ -308,281 +305,129 @@
     }
 
     /// Returns an accessor to the steam utils interface
-<<<<<<< HEAD
-    pub fn utils(&self) -> Utils<Manager> {
+    pub fn utils(&self) -> Utils {
         let utils = unsafe { sys::SteamAPI_SteamUtils_v010() };
         debug_assert!(!utils.is_null());
         Utils {
             utils: utils,
             _inner: self.inner.clone(),
-=======
-    pub fn utils(&self) -> Utils {
-        unsafe {
-            let utils = sys::SteamAPI_SteamUtils_v010();
-            debug_assert!(!utils.is_null());
-            Utils {
-                utils: utils,
-                _inner: self.inner.clone(),
-            }
->>>>>>> 7c50e200
         }
     }
 
     /// Returns an accessor to the steam matchmaking interface
-<<<<<<< HEAD
-    pub fn matchmaking(&self) -> Matchmaking<Manager> {
+    pub fn matchmaking(&self) -> Matchmaking {
         let mm = unsafe { sys::SteamAPI_SteamMatchmaking_v009() };
         Matchmaking {
             mm: NonNull::new(mm).unwrap(),
             inner: self.inner.clone(),
-=======
-    pub fn matchmaking(&self) -> Matchmaking {
-        unsafe {
-            let mm = sys::SteamAPI_SteamMatchmaking_v009();
-            debug_assert!(!mm.is_null());
-            Matchmaking {
-                mm: mm,
-                inner: self.inner.clone(),
-            }
->>>>>>> 7c50e200
         }
     }
 
     /// Returns an accessor to the steam matchmaking_servers interface
-<<<<<<< HEAD
-    pub fn matchmaking_servers(&self) -> MatchmakingServers<Manager> {
+    pub fn matchmaking_servers(&self) -> MatchmakingServers {
         let mm = unsafe { sys::SteamAPI_SteamMatchmakingServers_v002() };
         MatchmakingServers {
             mms: NonNull::new(mm).unwrap(),
             _inner: self.inner.clone(),
-=======
-    pub fn matchmaking_servers(&self) -> MatchmakingServers {
-        unsafe {
-            let mm = sys::SteamAPI_SteamMatchmakingServers_v002();
-            debug_assert!(!mm.is_null());
-            MatchmakingServers {
-                mms: mm,
-                _inner: self.inner.clone(),
-            }
->>>>>>> 7c50e200
         }
     }
 
     /// Returns an accessor to the steam networking interface
-<<<<<<< HEAD
-    pub fn networking(&self) -> Networking<Manager> {
+    pub fn networking(&self) -> Networking {
         let net = unsafe { sys::SteamAPI_SteamNetworking_v006() };
         Networking {
             net: NonNull::new(net).unwrap(),
             _inner: self.inner.clone(),
-=======
-    pub fn networking(&self) -> Networking {
-        unsafe {
-            let net = sys::SteamAPI_SteamNetworking_v006();
-            debug_assert!(!net.is_null());
-            Networking {
-                net: net,
-                _inner: self.inner.clone(),
-            }
->>>>>>> 7c50e200
         }
     }
 
     /// Returns an accessor to the steam apps interface
-<<<<<<< HEAD
-    pub fn apps(&self) -> Apps<Manager> {
+    pub fn apps(&self) -> Apps {
         let apps = unsafe { sys::SteamAPI_SteamApps_v008() };
         Apps {
             apps: NonNull::new(apps).unwrap(),
             _inner: self.inner.clone(),
-=======
-    pub fn apps(&self) -> Apps {
-        unsafe {
-            let apps = sys::SteamAPI_SteamApps_v008();
-            debug_assert!(!apps.is_null());
-            Apps {
-                apps: apps,
-                _inner: self.inner.clone(),
-            }
->>>>>>> 7c50e200
         }
     }
 
     /// Returns an accessor to the steam friends interface
-<<<<<<< HEAD
-    pub fn friends(&self) -> Friends<Manager> {
+    pub fn friends(&self) -> Friends {
         let friends = unsafe { sys::SteamAPI_SteamFriends_v017() };
         Friends {
             friends: NonNull::new(friends).unwrap(),
             inner: self.inner.clone(),
-=======
-    pub fn friends(&self) -> Friends {
-        unsafe {
-            let friends = sys::SteamAPI_SteamFriends_v017();
-            debug_assert!(!friends.is_null());
-            Friends {
-                friends: friends,
-                inner: self.inner.clone(),
-            }
->>>>>>> 7c50e200
         }
     }
 
     /// Returns an accessor to the steam input interface
-<<<<<<< HEAD
-    pub fn input(&self) -> Input<Manager> {
+    pub fn input(&self) -> Input {
         let input = unsafe { sys::SteamAPI_SteamInput_v006() };
         Input {
             input: NonNull::new(input).unwrap(),
             _inner: self.inner.clone(),
-=======
-    pub fn input(&self) -> Input {
-        unsafe {
-            let input = sys::SteamAPI_SteamInput_v006();
-            debug_assert!(!input.is_null());
-            Input {
-                input,
-                _inner: self.inner.clone(),
-            }
->>>>>>> 7c50e200
         }
     }
 
     /// Returns an accessor to the steam user interface
-<<<<<<< HEAD
-    pub fn user(&self) -> User<Manager> {
+    pub fn user(&self) -> User {
         let user = unsafe { sys::SteamAPI_SteamUser_v023() };
         User {
             user: NonNull::new(user).unwrap(),
             _inner: self.inner.clone(),
-=======
-    pub fn user(&self) -> User {
-        unsafe {
-            let user = sys::SteamAPI_SteamUser_v023();
-            debug_assert!(!user.is_null());
-            User {
-                user,
-                _inner: self.inner.clone(),
-            }
->>>>>>> 7c50e200
         }
     }
 
     /// Returns an accessor to the steam user stats interface
-<<<<<<< HEAD
-    pub fn user_stats(&self) -> UserStats<Manager> {
+    pub fn user_stats(&self) -> UserStats {
         let us = unsafe { sys::SteamAPI_SteamUserStats_v012() };
         UserStats {
             user_stats: NonNull::new(us).unwrap(),
             inner: self.inner.clone(),
-=======
-    pub fn user_stats(&self) -> UserStats {
-        unsafe {
-            let us = sys::SteamAPI_SteamUserStats_v012();
-            debug_assert!(!us.is_null());
-            UserStats {
-                user_stats: us,
-                inner: self.inner.clone(),
-            }
->>>>>>> 7c50e200
         }
     }
 
     /// Returns an accessor to the steam remote play interface
-<<<<<<< HEAD
-    pub fn remote_play(&self) -> RemotePlay<Manager> {
+    pub fn remote_play(&self) -> RemotePlay {
         let rp = unsafe { sys::SteamAPI_SteamRemotePlay_v002() };
         RemotePlay {
             rp: NonNull::new(rp).unwrap(),
             inner: self.inner.clone(),
-=======
-    pub fn remote_play(&self) -> RemotePlay {
-        unsafe {
-            let rp = sys::SteamAPI_SteamRemotePlay_v002();
-            debug_assert!(!rp.is_null());
-            RemotePlay {
-                rp,
-                inner: self.inner.clone(),
-            }
->>>>>>> 7c50e200
         }
     }
 
     /// Returns an accessor to the steam remote storage interface
-<<<<<<< HEAD
-    pub fn remote_storage(&self) -> RemoteStorage<Manager> {
+    pub fn remote_storage(&self) -> RemoteStorage {
         let rs = unsafe { sys::SteamAPI_SteamRemoteStorage_v016() };
         let util = unsafe { sys::SteamAPI_SteamUtils_v010() };
         RemoteStorage {
             rs: NonNull::new(rs).unwrap(),
             util: NonNull::new(util).unwrap(),
             inner: self.inner.clone(),
-=======
-    pub fn remote_storage(&self) -> RemoteStorage {
-        unsafe {
-            let rs = sys::SteamAPI_SteamRemoteStorage_v016();
-            debug_assert!(!rs.is_null());
-            let util = sys::SteamAPI_SteamUtils_v010();
-            debug_assert!(!util.is_null());
-            RemoteStorage {
-                rs,
-                util,
-                inner: self.inner.clone(),
-            }
->>>>>>> 7c50e200
         }
     }
 
     /// Returns an accessor to the steam screenshots interface
-<<<<<<< HEAD
-    pub fn screenshots(&self) -> Screenshots<Manager> {
+    pub fn screenshots(&self) -> Screenshots {
         let screenshots = unsafe { sys::SteamAPI_SteamScreenshots_v003() };
         Screenshots {
             screenshots: NonNull::new(screenshots).unwrap(),
             _inner: self.inner.clone(),
-=======
-    pub fn screenshots(&self) -> Screenshots {
-        unsafe {
-            let screenshots = sys::SteamAPI_SteamScreenshots_v003();
-            debug_assert!(!screenshots.is_null());
-            Screenshots {
-                screenshots,
-                _inner: self.inner.clone(),
-            }
->>>>>>> 7c50e200
         }
     }
 
     /// Returns an accessor to the steam UGC interface (steam workshop)
-<<<<<<< HEAD
-    pub fn ugc(&self) -> UGC<Manager> {
+    pub fn ugc(&self) -> UGC {
         let ugc = unsafe { sys::SteamAPI_SteamUGC_v020() };
         debug_assert!(!ugc.is_null());
         UGC {
             ugc,
             inner: self.inner.clone(),
-=======
-    pub fn ugc(&self) -> UGC {
-        unsafe {
-            let ugc = sys::SteamAPI_SteamUGC_v020();
-            debug_assert!(!ugc.is_null());
-            UGC {
-                ugc,
-                inner: self.inner.clone(),
-            }
->>>>>>> 7c50e200
         }
     }
 
     /// Returns an accessor to the steam timeline interface
-<<<<<<< HEAD
-    pub fn timeline(&self) -> Timeline<Manager> {
+    pub fn timeline(&self) -> Timeline {
         let timeline = unsafe { sys::SteamAPI_SteamTimeline_v001() };
-=======
-    pub fn timeline(&self) -> Timeline {
-        unsafe {
-            let timeline = sys::SteamAPI_SteamTimeline_v001();
->>>>>>> 7c50e200
 
         Timeline {
             // If the returned pointer is null, the client's steam API is not recent enough.
@@ -591,8 +436,7 @@
         }
     }
 
-<<<<<<< HEAD
-    pub fn networking_messages(&self) -> networking_messages::NetworkingMessages<Manager> {
+    pub fn networking_messages(&self) -> networking_messages::NetworkingMessages {
         let net = unsafe { sys::SteamAPI_SteamNetworkingMessages_SteamAPI_v002() };
         networking_messages::NetworkingMessages {
             net: NonNull::new(net).unwrap(),
@@ -600,7 +444,7 @@
         }
     }
 
-    pub fn networking_sockets(&self) -> networking_sockets::NetworkingSockets<Manager> {
+    pub fn networking_sockets(&self) -> networking_sockets::NetworkingSockets {
         let sockets = unsafe { sys::SteamAPI_SteamNetworkingSockets_SteamAPI_v012() };
         networking_sockets::NetworkingSockets {
             sockets: NonNull::new(sockets).unwrap(),
@@ -608,43 +452,11 @@
         }
     }
 
-    pub fn networking_utils(&self) -> networking_utils::NetworkingUtils<Manager> {
+    pub fn networking_utils(&self) -> networking_utils::NetworkingUtils {
         let utils = unsafe { sys::SteamAPI_SteamNetworkingUtils_SteamAPI_v004() };
         networking_utils::NetworkingUtils {
             utils: NonNull::new(utils).unwrap(),
             inner: self.inner.clone(),
-=======
-    pub fn networking_messages(&self) -> networking_messages::NetworkingMessages {
-        unsafe {
-            let net = sys::SteamAPI_SteamNetworkingMessages_SteamAPI_v002();
-            debug_assert!(!net.is_null());
-            networking_messages::NetworkingMessages {
-                net,
-                inner: self.inner.clone(),
-            }
-        }
-    }
-
-    pub fn networking_sockets(&self) -> networking_sockets::NetworkingSockets {
-        unsafe {
-            let sockets = sys::SteamAPI_SteamNetworkingSockets_SteamAPI_v012();
-            debug_assert!(!sockets.is_null());
-            networking_sockets::NetworkingSockets {
-                sockets,
-                inner: self.inner.clone(),
-            }
-        }
-    }
-
-    pub fn networking_utils(&self) -> networking_utils::NetworkingUtils {
-        unsafe {
-            let utils = sys::SteamAPI_SteamNetworkingUtils_SteamAPI_v004();
-            debug_assert!(!utils.is_null());
-            networking_utils::NetworkingUtils {
-                utils,
-                inner: self.inner.clone(),
-            }
->>>>>>> 7c50e200
         }
     }
 }
