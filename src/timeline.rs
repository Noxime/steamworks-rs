--- conflicted
+++ resolved
@@ -1,18 +1,10 @@
 use super::*;
 use std::time::Duration;
 
-<<<<<<< HEAD
-pub struct Timeline<Manager> {
-    /// If this is null, the client's steam API is not recent enough.
-    pub(crate) timeline: *mut sys::ISteamTimeline,
-    pub(crate) _inner: Arc<Inner<Manager>>,
-=======
 pub struct Timeline {
     pub(crate) timeline: *mut sys::ISteamTimeline,
     /// Whether the client's steam API is not recent enough.
-    pub(crate) disabled: bool,
     pub(crate) _inner: Arc<Inner>,
->>>>>>> 7c50e200
 }
 
 pub enum TimelineGameMode {
@@ -65,15 +57,11 @@
     }
 }
 
-<<<<<<< HEAD
-impl<Manager> Timeline<Manager> {
+impl Timeline {
     fn is_disabled(&self) -> bool {
         self.timeline.is_null()
     }
 
-=======
-impl Timeline {
->>>>>>> 7c50e200
     /// Changes the color of the timeline bar.
     pub fn set_timeline_game_mode(&self, mode: TimelineGameMode) {
         if self.is_disabled() {
