--- conflicted
+++ resolved
@@ -10,13 +10,8 @@
 /// servers can use.
 #[derive(Clone)]
 pub struct Server {
-<<<<<<< HEAD
-    inner: Arc<Inner<ServerManager>>,
+    inner: Arc<Inner>,
     server: NonNull<sys::ISteamGameServer>,
-=======
-    inner: Arc<Inner>,
-    server: *mut sys::ISteamGameServer,
->>>>>>> 7c50e200
 }
 
 unsafe impl Send for Server {}
@@ -105,8 +100,7 @@
         query_port: u16,
         server_mode: ServerMode,
         version: &str,
-<<<<<<< HEAD
-    ) -> SIResult<(Server, Client<ServerManager>)> {
+    ) -> SIResult<(Server, Client)> {
         let version = CString::new(version).unwrap();
         let raw_ip: u32 = ip.into();
 
@@ -117,11 +111,6 @@
                 sys::EServerMode::eServerModeAuthenticationAndSecure
             }
         };
-=======
-    ) -> SIResult<(Server, Client)> {
-        unsafe {
-            let version = CString::new(version).unwrap();
->>>>>>> 7c50e200
 
         let mut err_msg: sys::SteamErrMsg = [0; 1024];
 
@@ -140,12 +129,11 @@
 
         let server_raw = unsafe {
             sys::SteamAPI_ManualDispatch_Init();
-<<<<<<< HEAD
             sys::SteamAPI_SteamGameServer_v015()
         };
 
         let server = Arc::new(Inner {
-            _manager: ServerManager { _priv: () },
+            manager: Box::new(ServerManager),
             callbacks: Mutex::new(Callbacks {
                 callbacks: HashMap::new(),
                 call_results: HashMap::new(),
@@ -164,29 +152,6 @@
             },
             Client { inner: server },
         ))
-=======
-            let server_raw = sys::SteamAPI_SteamGameServer_v015();
-            let server = Arc::new(Inner {
-                manager: Box::new(ServerManager),
-                callbacks: Mutex::new(Callbacks {
-                    callbacks: HashMap::new(),
-                    call_results: HashMap::new(),
-                }),
-                networking_sockets_data: Mutex::new(NetworkingSocketsData {
-                    sockets: Default::default(),
-                    independent_connections: Default::default(),
-                    connection_callback: Default::default(),
-                }),
-            });
-            Ok((
-                Server {
-                    inner: server.clone(),
-                    server: server_raw,
-                },
-                Client { inner: server },
-            ))
-        }
->>>>>>> 7c50e200
     }
 
     /// Registers the passed function as a callback for the
@@ -479,23 +444,12 @@
     /// Returns an accessor to the steam UGC interface (steam workshop)
     ///
     /// **For this to work properly, you need to call `UGC::init_for_game_server()`!**
-<<<<<<< HEAD
-    pub fn ugc(&self) -> UGC<ServerManager> {
+    pub fn ugc(&self) -> UGC {
         let ugc = unsafe { sys::SteamAPI_SteamGameServerUGC_v020() };
         debug_assert!(!ugc.is_null());
         UGC {
             ugc,
             inner: self.inner.clone(),
-=======
-    pub fn ugc(&self) -> UGC {
-        unsafe {
-            let ugc = sys::SteamAPI_SteamGameServerUGC_v020();
-            debug_assert!(!ugc.is_null());
-            UGC {
-                ugc,
-                inner: self.inner.clone(),
-            }
->>>>>>> 7c50e200
         }
     }
 
