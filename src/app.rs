--- conflicted
+++ resolved
@@ -12,15 +12,9 @@
 }
 
 /// Access to the steam apps interface
-<<<<<<< HEAD
-pub struct Apps<Manager> {
+pub struct Apps {
     pub(crate) apps: NonNull<sys::ISteamApps>,
-    pub(crate) _inner: Arc<Inner<Manager>>,
-=======
-pub struct Apps {
-    pub(crate) apps: *mut sys::ISteamApps,
     pub(crate) _inner: Arc<Inner>,
->>>>>>> 7c50e200
 }
 
 impl Apps {
