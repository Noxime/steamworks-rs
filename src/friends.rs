use super::*;
use std::net::Ipv4Addr;
use std::ptr::NonNull;

const CALLBACK_BASE_ID: i32 = 300;

bitflags! {
    #[cfg_attr(feature = "serde", derive(Serialize, Deserialize))]
    #[repr(C)]
    #[derive(PartialEq, Eq, PartialOrd, Ord, Hash, Debug, Clone, Copy)]
    pub struct FriendFlags: u16 {
        const NONE                  = 0x0000;
        const BLOCKED               = 0x0001;
        const FRIENDSHIP_REQUESTED  = 0x0002;
        const IMMEDIATE             = 0x0004;
        const CLAN_MEMBER           = 0x0008;
        const ON_GAME_SERVER        = 0x0010;
        // Unused
        // Unused
        const REQUESTING_FRIENDSHIP = 0x0080;
        const REQUESTING_INFO       = 0x0100;
        const IGNORED               = 0x0200;
        const IGNORED_FRIEND        = 0x0400;
        // Unused
        const CHAT_MEMBER           = 0x1000;
        const ALL                   = 0xFFFF;
    }
}

bitflags! {
    #[cfg_attr(feature = "serde", derive(Serialize, Deserialize))]
    #[repr(C)]
    #[derive(PartialEq, Eq, PartialOrd, Ord, Hash, Debug, Clone, Copy)]
    pub struct PersonaChange: i32 {
        const NAME                = 0x0001;
        const STATUS              = 0x0002;
        const COME_ONLINE         = 0x0004;
        const GONE_OFFLINE        = 0x0008;
        const GAME_PLAYED         = 0x0010;
        const GAME_SERVER         = 0x0020;
        const AVATAR              = 0x0040;
        const JOINED_SOURCE       = 0x0080;
        const LEFT_SOURCE         = 0x0100;
        const RELATIONSHIP_CHANGE = 0x0200;
        const NAME_FIRST_SET      = 0x0400;
        const FACEBOOK_INFO       = 0x0800;
        const NICKNAME            = 0x1000;
        const STEAM_LEVEL         = 0x2000;
    }
}

bitflags! {
    #[cfg_attr(feature = "serde", derive(Serialize, Deserialize))]
    #[repr(C)]
    #[derive(PartialEq, Eq, PartialOrd, Ord, Hash, Debug, Clone, Copy)]
    /// see [Steam API](https://partner.steamgames.com/doc/api/ISteamFriends#EUserRestriction)
    pub struct UserRestriction: u32 {
        /// No known chat/content restriction.
        const NONE                  = 0x0000;
        /// We don't know yet, the user is offline.
        const UNKNOWN               = 0x0001;
        /// User is not allowed to (or can't) send/recv any chat.
        const ANY_CHAT              = 0x0002;
        /// User is not allowed to (or can't) send/recv voice chat.
        const VOICE_CHAT            = 0x0004;
        /// User is not allowed to (or can't) send/recv group chat.
        const GROUP_CHAT            = 0x0008;
        /// User is too young according to rating in current region.
        const RESTRICTION_RATING    = 0x0010;
        /// User cannot send or recv game invites, for example if they are on mobile.
        const GAME_INVITES          = 0x0020;
        /// User cannot participate in trading, for example if they are on a console or mobile.
        const TRADING               = 0x0040;
    }
}

pub enum OverlayToStoreFlag {
    None = 0,
    AddToCart = 1,
    AddToCartAndShow = 2,
}

/// Access to the steam friends interface
<<<<<<< HEAD
pub struct Friends<Manager> {
    pub(crate) friends: NonNull<sys::ISteamFriends>,
    pub(crate) inner: Arc<Inner<Manager>>,
=======
pub struct Friends {
    pub(crate) friends: *mut sys::ISteamFriends,
    pub(crate) inner: Arc<Inner>,
>>>>>>> 7c50e200
}

impl Friends {
    /// Returns the (display) name of the current user
    pub fn name(&self) -> String {
        unsafe {
            let name = sys::SteamAPI_ISteamFriends_GetPersonaName(self.friends.as_ptr());
            lossy_string_from_cstr(name)
        }
    }

    pub fn get_friends(&self, flags: FriendFlags) -> Vec<Friend> {
        unsafe {
            let count = sys::SteamAPI_ISteamFriends_GetFriendCount(
                self.friends.as_ptr(),
                flags.bits() as _,
            );
            if count == -1 {
                return Vec::new();
            }
            let mut friends = Vec::with_capacity(count as usize);
            for idx in 0..count {
                let friend = SteamId(sys::SteamAPI_ISteamFriends_GetFriendByIndex(
                    self.friends.as_ptr(),
                    idx,
                    flags.bits() as _,
                ));
                friends.push(self.get_friend(friend));
            }

            friends
        }
    }
    /// Returns recently played with players list
    pub fn get_coplay_friends(&self) -> Vec<Friend> {
        unsafe {
            let count = sys::SteamAPI_ISteamFriends_GetCoplayFriendCount(self.friends.as_ptr());
            if count == -1 {
                return Vec::new();
            }
            let mut friends = Vec::with_capacity(count as usize);
            for idx in 0..count {
                let friend = SteamId(sys::SteamAPI_ISteamFriends_GetCoplayFriend(
                    self.friends.as_ptr(),
                    idx,
                ));
                friends.push(self.get_friend(friend));
            }
            friends
        }
    }

    pub fn get_friend(&self, friend: SteamId) -> Friend {
        Friend {
            id: friend,
            friends: self.friends,
            _inner: self.inner.clone(),
        }
    }

    pub fn request_user_information(&self, user: SteamId, name_only: bool) -> bool {
        unsafe {
            sys::SteamAPI_ISteamFriends_RequestUserInformation(
                self.friends.as_ptr(),
                user.0,
                name_only,
            )
        }
    }

    pub fn activate_game_overlay(&self, dialog: &str) {
        let dialog = CString::new(dialog).unwrap();
        unsafe {
            sys::SteamAPI_ISteamFriends_ActivateGameOverlay(
                self.friends.as_ptr(),
                dialog.as_ptr() as *const _,
            );
        }
    }

    // I don't know why these are part of friends either
    pub fn activate_game_overlay_to_web_page(&self, url: &str) {
        unsafe {
            let url = CString::new(url).unwrap();
            sys::SteamAPI_ISteamFriends_ActivateGameOverlayToWebPage(
                self.friends.as_ptr(),
                url.as_ptr() as *const _,
                sys::EActivateGameOverlayToWebPageMode::k_EActivateGameOverlayToWebPageMode_Default,
            );
        }
    }

    pub fn activate_game_overlay_to_store(
        &self,
        app_id: AppId,
        overlay_to_store_flag: OverlayToStoreFlag,
    ) {
        let overlay_to_store_flag = match overlay_to_store_flag {
            OverlayToStoreFlag::None => sys::EOverlayToStoreFlag::k_EOverlayToStoreFlag_None,
            OverlayToStoreFlag::AddToCart => {
                sys::EOverlayToStoreFlag::k_EOverlayToStoreFlag_AddToCart
            }
            OverlayToStoreFlag::AddToCartAndShow => {
                sys::EOverlayToStoreFlag::k_EOverlayToStoreFlag_AddToCartAndShow
            }
        };
        unsafe {
            sys::SteamAPI_ISteamFriends_ActivateGameOverlayToStore(
                self.friends.as_ptr(),
                app_id.0,
                overlay_to_store_flag,
            );
        }
    }

    pub fn activate_game_overlay_to_user(&self, dialog: &str, user: SteamId) {
        let dialog = CString::new(dialog).unwrap();
        unsafe {
            sys::SteamAPI_ISteamFriends_ActivateGameOverlayToUser(
                self.friends.as_ptr(),
                dialog.as_ptr() as *const _,
                user.0,
            );
        }
    }

    /// Opens up an invite dialog for the given lobby
    pub fn activate_invite_dialog(&self, lobby: LobbyId) {
        unsafe {
            sys::SteamAPI_ISteamFriends_ActivateGameOverlayInviteDialog(
                self.friends.as_ptr(),
                lobby.0,
            );
        }
    }

    /// Set rich presence for the user. Unsets the rich presence if `value` is None or empty.
    /// See [Steam API](https://partner.steamgames.com/doc/api/ISteamFriends#SetRichPresence)
    pub fn set_rich_presence(&self, key: &str, value: Option<&str>) -> bool {
        // Unwraps are infallible because Rust strs cannot contain null bytes
        let key = CString::new(key).unwrap();
        let value = CString::new(value.unwrap_or_default()).unwrap();
        unsafe {
            sys::SteamAPI_ISteamFriends_SetRichPresence(
                self.friends.as_ptr(),
                key.as_ptr() as *const _,
                value.as_ptr() as *const _,
            )
        }
    }
    /// Clears all of the current user's Rich Presence key/values.
    pub fn clear_rich_presence(&self) {
        unsafe {
            sys::SteamAPI_ISteamFriends_ClearRichPresence(self.friends.as_ptr());
        }
    }

    /// Checks if current user is chat restricted.
    ///
    /// If they are restricted, then they can't send or receive any text/voice chat messages, can't see custom avatars.
    /// A chat restricted user can't add friends or join any groups.
    /// Restricted users can still be online and send/receive game invites.
    pub fn get_user_restrictions(&self) -> UserRestriction {
        let restrictions =
            unsafe { sys::SteamAPI_ISteamFriends_GetUserRestrictions(self.friends.as_ptr()) };
        UserRestriction::from_bits_truncate(restrictions)
    }
}

/// Information about a friend's current state in a game
#[derive(Clone, Debug)]
#[cfg_attr(feature = "serde", derive(Serialize, Deserialize))]
pub struct FriendGame {
    /// The id of the game that the friend is
    /// playing
    pub game: GameId,
    /// The address of the server the player is in
    pub game_address: Ipv4Addr,
    /// The game port of the server the player is in
    pub game_port: u16,
    /// The query port of the server the player is in
    pub query_port: u16,
    /// Optional id of the lobby the player is in
    pub lobby: LobbyId,
}

#[derive(Clone, Debug)]
#[cfg_attr(feature = "serde", derive(Serialize, Deserialize))]
pub struct PersonaStateChange {
    pub steam_id: SteamId,
    pub flags: PersonaChange,
}

unsafe impl Callback for PersonaStateChange {
    const ID: i32 = CALLBACK_BASE_ID + 4;

    unsafe fn from_raw(raw: *mut c_void) -> Self {
        let val = &mut *(raw as *mut sys::PersonaStateChange_t);
        PersonaStateChange {
            steam_id: SteamId(val.m_ulSteamID),
            flags: PersonaChange::from_bits_truncate(val.m_nChangeFlags as i32),
        }
    }
}

#[derive(Clone, Debug)]
#[cfg_attr(feature = "serde", derive(Serialize, Deserialize))]
pub struct GameOverlayActivated {
    pub active: bool,
}

unsafe impl Callback for GameOverlayActivated {
    const ID: i32 = CALLBACK_BASE_ID + 31;

    unsafe fn from_raw(raw: *mut c_void) -> Self {
        let val = &mut *(raw as *mut sys::GameOverlayActivated_t);
        Self {
            active: val.m_bActive == 1,
        }
    }
}

#[derive(Clone, Debug)]
#[cfg_attr(feature = "serde", derive(Serialize, Deserialize))]
pub struct GameLobbyJoinRequested {
    pub lobby_steam_id: LobbyId,
    pub friend_steam_id: SteamId,
}

unsafe impl Callback for GameLobbyJoinRequested {
    const ID: i32 = CALLBACK_BASE_ID + 33;

    unsafe fn from_raw(raw: *mut c_void) -> Self {
        let val = &mut *(raw as *mut sys::GameLobbyJoinRequested_t);
        GameLobbyJoinRequested {
            lobby_steam_id: LobbyId(val.m_steamIDLobby.m_steamid.m_unAll64Bits),
            friend_steam_id: SteamId(val.m_steamIDFriend.m_steamid.m_unAll64Bits),
        }
    }
}

pub struct Friend {
    id: SteamId,
<<<<<<< HEAD
    friends: NonNull<sys::ISteamFriends>,
    _inner: Arc<Inner<Manager>>,
=======
    friends: *mut sys::ISteamFriends,
    _inner: Arc<Inner>,
>>>>>>> 7c50e200
}

impl Debug for Friend {
    fn fmt(&self, f: &mut Formatter<'_>) -> fmt::Result {
        write!(f, "Friend({:?})", self.id)
    }
}

impl Friend {
    pub fn id(&self) -> SteamId {
        self.id
    }

    pub fn name(&self) -> String {
        unsafe {
            let name =
                sys::SteamAPI_ISteamFriends_GetFriendPersonaName(self.friends.as_ptr(), self.id.0);
            lossy_string_from_cstr(name)
        }
    }
    /// Gets the nickname that the current user has set for the specified user.
    pub fn nick_name(&self) -> Option<String> {
        unsafe {
            let name =
                sys::SteamAPI_ISteamFriends_GetPlayerNickname(self.friends.as_ptr(), self.id.0);
            if name.is_null() {
                return None;
            }

            let name = CStr::from_ptr(name);
            if name.is_empty() {
                None
            } else {
                Some(name.to_string_lossy().into_owned())
            }
        }
    }

    pub fn state(&self) -> FriendState {
        let state = unsafe {
            sys::SteamAPI_ISteamFriends_GetFriendPersonaState(self.friends.as_ptr(), self.id.0)
        };
        match state {
            sys::EPersonaState::k_EPersonaStateOffline => FriendState::Offline,
            sys::EPersonaState::k_EPersonaStateOnline => FriendState::Online,
            sys::EPersonaState::k_EPersonaStateBusy => FriendState::Busy,
            sys::EPersonaState::k_EPersonaStateAway => FriendState::Away,
            sys::EPersonaState::k_EPersonaStateSnooze => FriendState::Snooze,
            sys::EPersonaState::k_EPersonaStateLookingToPlay => FriendState::LookingToPlay,
            sys::EPersonaState::k_EPersonaStateLookingToTrade => FriendState::LookingToTrade,
            _ => unreachable!(),
        }
    }

    /// Returns information about the game the player is current playing if any
    pub fn game_played(&self) -> Option<FriendGame> {
        let mut info = sys::FriendGameInfo_t::default();
        unsafe {
            sys::SteamAPI_ISteamFriends_GetFriendGamePlayed(
                self.friends.as_ptr(),
                self.id.0,
                &mut info,
            )
            .then(|| FriendGame {
                game: GameId(std::mem::transmute(info.m_gameID)),
                game_address: info.m_unGameIP.into(),
                game_port: info.m_usGamePort,
                query_port: info.m_usQueryPort,
                lobby: LobbyId(info.m_steamIDLobby.m_steamid.m_unAll64Bits),
            })
        }
    }

    /// Gets the app ID of the game that user played with someone on their recently-played-with list.
    pub fn coplay_game_played(&self) -> AppId {
        unsafe {
            AppId(sys::SteamAPI_ISteamFriends_GetFriendCoplayGame(
                self.friends.as_ptr(),
                self.id.0,
            ))
        }
    }

    /// Gets the timestamp of when the user played with someone on their recently-played-with list.
    pub fn coplay_time(&self) -> i32 {
        unsafe { sys::SteamAPI_ISteamFriends_GetFriendCoplayTime(self.friends.as_ptr(), self.id.0) }
    }

    fn get_image_rgba(utils: *mut sys::ISteamUtils, img: i32) -> Option<Vec<u8>> {
        unsafe {
            let mut width = 0;
            let mut height = 0;
            if !sys::SteamAPI_ISteamUtils_GetImageSize(utils, img, &mut width, &mut height) {
                return None;
            }
            let len = width * height * 4;
            let mut dest = vec![0; len.try_into().unwrap()];
            if !sys::SteamAPI_ISteamUtils_GetImageRGBA(
                utils,
                img,
                dest.as_mut_ptr(),
                len.try_into().unwrap(),
            ) {
                return None;
            }
            Some(dest)
        }
    }

    /// Returns a small (32x32) avatar for the user in RGBA format
    pub fn small_avatar(&self) -> Option<Vec<u8>> {
        unsafe {
            let utils = sys::SteamAPI_SteamUtils_v010();
            let img =
                sys::SteamAPI_ISteamFriends_GetSmallFriendAvatar(self.friends.as_ptr(), self.id.0);
            if img == 0 {
                return None;
            }
            Self::get_image_rgba(utils, img)
        }
    }

    /// Returns a medium (64x64) avatar for the user in RGBA format
    pub fn medium_avatar(&self) -> Option<Vec<u8>> {
        unsafe {
            let utils = sys::SteamAPI_SteamUtils_v010();
            let img =
                sys::SteamAPI_ISteamFriends_GetMediumFriendAvatar(self.friends.as_ptr(), self.id.0);
            if img == 0 {
                return None;
            }
            Self::get_image_rgba(utils, img)
        }
    }

    /// Returns a large (184x184) avatar for the user in RGBA format
    pub fn large_avatar(&self) -> Option<Vec<u8>> {
        unsafe {
            let utils = sys::SteamAPI_SteamUtils_v010();
            let img =
                sys::SteamAPI_ISteamFriends_GetLargeFriendAvatar(self.friends.as_ptr(), self.id.0);
            if img == 0 {
                return None;
            }
            Self::get_image_rgba(utils, img)
        }
    }

    /// Checks if the user meets the specified criteria. (Friends, blocked, users on the same server, etc)
    pub fn has_friend(&self, flags: FriendFlags) -> bool {
        unsafe {
            sys::SteamAPI_ISteamFriends_HasFriend(
                self.friends.as_ptr(),
                self.id.0,
                flags.bits() as _,
            )
        }
    }

    /// Invites a friend or clan member to the current game using a special invite string.
    /// If the target user accepts the invite then the ConnectString gets added to the command-line when launching the game.
    /// If the game is already running for that user, then they will receive a GameRichPresenceJoinRequested_t callback with the connect string.
    pub fn invite_user_to_game(&self, connect_string: &str) {
        unsafe {
            let connect_string = CString::new(connect_string).unwrap();
            sys::SteamAPI_ISteamFriends_InviteUserToGame(
                self.friends.as_ptr(),
                self.id.0,
                connect_string.as_ptr() as *const _,
            );
        }
    }

    /// Mark a target user as 'played with'.
    /// NOTE: The current user must be in game with the other player for the association to work.
    pub fn set_played_with(&self) {
        unsafe {
            sys::SteamAPI_ISteamFriends_SetPlayedWith(self.friends.as_ptr(), self.id.0);
        }
    }
}

#[derive(Clone, Copy, Debug, PartialEq, Eq)]
pub enum FriendState {
    Offline,
    Online,
    Busy,
    Away,
    Snooze,
    LookingToTrade,
    LookingToPlay,
}<|MERGE_RESOLUTION|>--- conflicted
+++ resolved
@@ -81,15 +81,9 @@
 }
 
 /// Access to the steam friends interface
-<<<<<<< HEAD
-pub struct Friends<Manager> {
+pub struct Friends {
     pub(crate) friends: NonNull<sys::ISteamFriends>,
-    pub(crate) inner: Arc<Inner<Manager>>,
-=======
-pub struct Friends {
-    pub(crate) friends: *mut sys::ISteamFriends,
     pub(crate) inner: Arc<Inner>,
->>>>>>> 7c50e200
 }
 
 impl Friends {
@@ -333,13 +327,8 @@
 
 pub struct Friend {
     id: SteamId,
-<<<<<<< HEAD
     friends: NonNull<sys::ISteamFriends>,
-    _inner: Arc<Inner<Manager>>,
-=======
-    friends: *mut sys::ISteamFriends,
     _inner: Arc<Inner>,
->>>>>>> 7c50e200
 }
 
 impl Debug for Friend {
